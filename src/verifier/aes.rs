--- conflicted
+++ resolved
@@ -55,11 +55,7 @@
 
     fn add_round_key(&self, rhs: Self) -> Self::Output {
         Self::Output {
-<<<<<<< HEAD
-            scalars: izip!(self.scalars.iter(), rhs.scalars.iter())
-=======
             scalars: zip(self.scalars.iter(), rhs.scalars.iter())
->>>>>>> de691709
                 .map(|(x, y)| *x + y)
                 .collect(),
             delta: self.delta,
@@ -76,11 +72,7 @@
 
     fn add_round_key(&self, rhs: &VoleCommits<'a, F, L>) -> Self::Output {
         Self::Output {
-<<<<<<< HEAD
-            scalars: izip!(self.scalars.iter(), rhs.scalars.iter())
-=======
             scalars: zip(self.scalars, rhs.scalars.iter())
->>>>>>> de691709
                 .map(|(x, y)| *x + y)
                 .collect(),
             delta: self.delta,
@@ -97,11 +89,7 @@
 
     fn add_round_key(&self, rhs: &Self) -> Self::Output {
         Self::Output {
-<<<<<<< HEAD
-            scalars: izip!(self.scalars, rhs.scalars)
-=======
             scalars: zip(self.scalars, rhs.scalars)
->>>>>>> de691709
                 .map(|(x, y)| *x + y)
                 .collect(),
             delta: self.delta,
@@ -118,11 +106,7 @@
 
     fn add_round_key(&self, rhs: &GenericArray<F, L>) -> Self::Output {
         Self::Output {
-<<<<<<< HEAD
-            scalars: izip!(self.scalars, rhs).map(|(x, y)| *x + y).collect(),
-=======
             scalars: zip(self.scalars, rhs).map(|(x, y)| *x + y).collect(),
->>>>>>> de691709
             delta: self.delta,
         }
     }
@@ -141,14 +125,7 @@
             .scalars
             .iter()
             .enumerate()
-<<<<<<< HEAD
             .map(|(i, comm_i)| *comm_i + *self.delta * ((rhs[i / 8] >> (i % 8)) & 1))
-=======
-            .map(|(i, comm_i)| {
-                let scal_i = (rhs[i / 8] >> (i % 8)) & 1;
-                *comm_i + *self.delta * scal_i
-            })
->>>>>>> de691709
             .collect();
 
         VoleCommits {
@@ -176,11 +153,7 @@
     L: ArrayLength,
 {
     fn add_round_key_assign(&mut self, rhs: &VoleCommitsRef<'_, F, L>) {
-<<<<<<< HEAD
-        for (x, y) in izip!(self.scalars.iter_mut(), rhs.scalars) {
-=======
         for (x, y) in zip(self.scalars.iter_mut(), rhs.scalars.iter()) {
->>>>>>> de691709
             *x += y;
         }
     }
@@ -192,11 +165,7 @@
     L: ArrayLength,
 {
     fn add_round_key_assign(&mut self, rhs: &GenericArray<F, L>) {
-<<<<<<< HEAD
-        for (x, y) in izip!(self.scalars.iter_mut(), rhs) {
-=======
         for (x, y) in zip(self.scalars.iter_mut(), rhs.iter()) {
->>>>>>> de691709
             *x += y;
         }
     }
@@ -431,12 +400,8 @@
             // ::9
             self.scalars[i2] = tmp[2] * v2 + tmp[3] * v3 + tmp[0] + tmp[1];
             // ::10
-<<<<<<< HEAD
-            self.scalars[i3] = tmp[0] * v3 + tmp[3] * v2 + tmp[1] + tmp[2];
-=======
             let (tmp0, tmp1, tmp2, tmp3) = tmp.into();
             self.scalars[i3] = tmp0 * v3 + tmp3 * v2 + tmp1 + tmp2;
->>>>>>> de691709
         }
     }
 }
@@ -447,20 +412,14 @@
     L: ArrayLength,
 {
     fn add_round_key_bytes(&mut self, rhs: &GenericArray<F, L>, sq: bool) {
-<<<<<<< HEAD
         if sq {
-            for (st, k) in izip!(self.scalars.iter_mut(), rhs) {
+            for (st, k) in zip(self.scalars.iter_mut(), rhs) {
                 *st += k;
             }
         } else {
-            for (st, k) in izip!(self.scalars.iter_mut(), rhs) {
+            for (st, k) in zip(self.scalars.iter_mut(), rhs) {
                 *st += *k * self.delta;
             }
-=======
-        let lift_term = if sq { &F::ONE } else { self.delta };
-        for (st, &k) in zip(self.scalars.iter_mut(), rhs) {
-            (*st) += k * lift_term;
->>>>>>> de691709
         }
     }
 }