use std::{fmt, io::Write, iter::zip, marker::PhantomData};

use crate::{
     parameter::{self, BaseParameters, TauParameters, Variant, PARAM, PARAMOWF}, random_oracles::{Hasher, RandomOracle, Reader, IV}, universal_hashing::{VoleHasherInit, VoleHasherProcess}, vc::open, vole::{volecommit, volereconstruct}
};

use crate::parameter::{EmCypher, AesCypher};
use generic_array::{typenum::Unsigned, GenericArray};
<<<<<<< HEAD
use rand_core::{CryptoRngCore, RngCore};
#[cfg(feature = "serde")]
use serde::{de::Visitor, Deserialize, Deserializer, Serialize, Serializer};
#[cfg(feature = "zeroize")]
use zeroize::ZeroizeOnDrop;

type QSProof<O> = (
    Box<GenericArray<u8, <O as PARAMOWF>::LAMBDABYTES>>,
    Box<GenericArray<u8, <O as PARAMOWF>::LAMBDABYTES>>,
);
type Key<O> = (SecretKey<O>, PublicKey<O>);

#[derive(Debug, Clone, Default)]
#[cfg_attr(feature = "zeroize", derive(ZeroizeOnDrop))]
pub struct SecretKey<O>
where
    O: PARAMOWF,
{
    owf_key: GenericArray<u8, O::LAMBDABYTES>,
    owf_input: GenericArray<u8, O::InputSize>,
    owf_output: GenericArray<u8, O::OutputSize>,
}

impl<O> SecretKey<O>
where
    O: PARAMOWF,
{
    fn as_bytes(&self) -> GenericArray<u8, O::SK> {
        let mut buf = GenericArray::default();
        buf[..O::InputSize::USIZE].copy_from_slice(&self.owf_input);
        buf[O::InputSize::USIZE..].copy_from_slice(&self.owf_key);
        buf
    }

    fn try_from_bytes(bytes: &[u8]) -> Result<Self, ()> {
        if bytes.len() == O::SK::USIZE {
            Ok(Self::from_bytes(GenericArray::from_slice(bytes)))
        } else {
            Err(())
        }
    }

    fn from_bytes(bytes: &GenericArray<u8, O::SK>) -> Self {
        let owf_input = GenericArray::from_slice(&bytes[..O::InputSize::USIZE]);
        let owf_key = GenericArray::from_slice(&bytes[O::InputSize::USIZE..]);
        let mut owf_output = GenericArray::default();
        O::evaluate_owf(owf_key, owf_input, &mut owf_output);
        Self {
            owf_key: owf_key.clone(),
            owf_input: owf_input.clone(),
            owf_output,
        }
    }
}

#[cfg(feature = "serde")]
impl<O> Serialize for SecretKey<O>
where
    O: PARAMOWF,
{
    fn serialize<S>(&self, serializer: S) -> Result<S::Ok, S::Error>
    where
        S: Serializer,
    {
        serializer.serialize_bytes(&self.as_bytes())
    }
}

#[cfg(feature = "serde")]
impl<'de, O> Deserialize<'de> for SecretKey<O>
where
    O: PARAMOWF,
{
    fn deserialize<D>(deserializer: D) -> Result<Self, D::Error>
    where
        D: Deserializer<'de>,
    {
        struct BytesVisitor<O>(PhantomData<O>)
        where
            O: PARAMOWF;

        impl<'de, O> Visitor<'de> for BytesVisitor<O>
        where
            O: PARAMOWF,
        {
            type Value = SecretKey<O>;

            fn expecting(&self, formatter: &mut fmt::Formatter) -> fmt::Result {
                formatter.write_str(&format!("a byte array of length {}", O::SK::USIZE))
            }

            fn visit_bytes<E>(self, v: &[u8]) -> Result<Self::Value, E>
            where
                E: serde::de::Error,
            {
                SecretKey::<O>::try_from_bytes(v)
                    .map_err(|_| E::invalid_length(O::SK::USIZE, &self))
            }
        }

        deserializer.deserialize_bytes(BytesVisitor(PhantomData))
    }
}

#[derive(Debug, Clone, PartialEq, Eq)]
pub struct PublicKey<O>
where
    O: PARAMOWF,
{
    owf_input: GenericArray<u8, O::InputSize>,
    owf_output: GenericArray<u8, O::OutputSize>,
}

impl<O> PublicKey<O>
where
    O: PARAMOWF,
{
    fn as_bytes(&self) -> GenericArray<u8, O::PK> {
        let mut buf = GenericArray::default();
        buf[..O::InputSize::USIZE].copy_from_slice(&self.owf_input);
        buf[O::InputSize::USIZE..].copy_from_slice(&self.owf_output);
        buf
    }

    fn try_from_bytes(bytes: &[u8]) -> Result<Self, ()> {
        if bytes.len() == O::PK::USIZE {
            Ok(Self::from_bytes(GenericArray::from_slice(bytes)))
        } else {
            Err(())
        }
    }

    fn from_bytes(bytes: &GenericArray<u8, O::PK>) -> Self {
        let owf_input = GenericArray::from_slice(&bytes[..O::InputSize::USIZE]);
        let owf_output = GenericArray::from_slice(&bytes[O::InputSize::USIZE..]);
        Self {
            owf_input: owf_input.clone(),
            owf_output: owf_output.clone(),
        }
    }
}

#[cfg(feature = "serde")]
impl<O> Serialize for PublicKey<O>
where
    O: PARAMOWF,
{
    fn serialize<S>(&self, serializer: S) -> Result<S::Ok, S::Error>
    where
        S: Serializer,
    {
        serializer.serialize_bytes(&self.as_bytes())
    }
}

#[cfg(feature = "serde")]
impl<'de, O> Deserialize<'de> for PublicKey<O>
where
    O: PARAMOWF,
{
    fn deserialize<D>(deserializer: D) -> Result<Self, D::Error>
    where
        D: Deserializer<'de>,
    {
        struct BytesVisitor<O>(PhantomData<O>)
        where
            O: PARAMOWF;

        impl<'de, O> Visitor<'de> for BytesVisitor<O>
        where
            O: PARAMOWF,
        {
            type Value = PublicKey<O>;

            fn expecting(&self, formatter: &mut fmt::Formatter) -> fmt::Result {
                formatter.write_str(&format!("a byte array of length {}", O::SK::USIZE))
            }

            fn visit_bytes<E>(self, v: &[u8]) -> Result<Self::Value, E>
            where
                E: serde::de::Error,
            {
                PublicKey::<O>::try_from_bytes(v)
                    .map_err(|_| E::invalid_length(O::SK::USIZE, &self))
            }
        }

        deserializer.deserialize_bytes(BytesVisitor(PhantomData))
    }
}

pub trait Variant {
    ///input : key (len lambda, snd part of sk); public key
    ///output : witness of l bits
    fn witness<P, O>(
        owf_key: &GenericArray<u8, O::LAMBDABYTES>,
        owf_input: &GenericArray<u8, O::InputSize>,
    ) -> Box<GenericArray<u8, O::LBYTES>>
    where
        P: PARAM,
        O: PARAMOWF;

    ///input : witness of l bits, masking values (l+lambda in aes, lambda in em), Vole tag ((l + lambda) *lambda bits), public key, chall(3lambda + 64)
    ///Output : QuickSilver response (Lambda bytes)
    fn prove<P, O>(
        w: &GenericArray<u8, O::LBYTES>,
        u: &GenericArray<u8, O::LAMBDALBYTES>,
        gv: &GenericArray<GenericArray<u8, O::LAMBDALBYTES>, O::LAMBDA>,
        owf_input: &GenericArray<u8, O::InputSize>,
        owf_output: &GenericArray<u8, O::OutputSize>,
        chall: &GenericArray<u8, O::CHALL>,
    ) -> QSProof<O>
    where
        P: PARAM,
        O: PARAMOWF;

    ///input : Masked witness (l bits), Vole Key ((l + lambda) * Lambda bits), hash of constrints values (lambda bits), chall2 (3*lambda + 64 bits), chall3 (lambda bits), public key
    ///output q_tilde - delta * a_tilde (lambda bytes)
    fn verify<P, O>(
        d: &GenericArray<u8, O::LBYTES>,
        gq: &GenericArray<GenericArray<u8, O::LAMBDALBYTES>, O::LAMBDA>,
        a_t: &GenericArray<u8, O::LAMBDABYTES>,
        chall2: &GenericArray<u8, O::CHALL>,
        chall3: &GenericArray<u8, P::LAMBDABYTES>,
        owf_input: &GenericArray<u8, O::InputSize>,
        owf_output: &GenericArray<u8, O::OutputSize>,
    ) -> GenericArray<u8, O::LAMBDABYTES>
    where
        P: PARAM,
        O: PARAMOWF;

    ///input : a random number generator
    /// output = pk : input, output; sk : input, key
    fn keygen_with_rng<P, O>(rng: impl RngCore) -> Key<O>
    where
        P: PARAM,
        O: PARAMOWF;
}

pub struct AesCypher {}

impl Variant for AesCypher {
    fn witness<P, O>(
        owf_key: &GenericArray<u8, O::LAMBDABYTES>,
        owf_input: &GenericArray<u8, O::InputSize>,
    ) -> Box<GenericArray<u8, O::LBYTES>>
    where
        P: PARAM,
        O: PARAMOWF,
    {
        aes_extendedwitness::<P, O>(owf_key, owf_input).0
    }

    fn prove<P, O>(
        w: &GenericArray<u8, O::LBYTES>,
        u: &GenericArray<u8, O::LAMBDALBYTES>,
        gv: &GenericArray<GenericArray<u8, O::LAMBDALBYTES>, O::LAMBDA>,
        owf_input: &GenericArray<u8, O::InputSize>,
        owf_output: &GenericArray<u8, O::OutputSize>,
        chall: &GenericArray<u8, O::CHALL>,
    ) -> (
        Box<GenericArray<u8, O::LAMBDABYTES>>,
        Box<GenericArray<u8, O::LAMBDABYTES>>,
    )
    where
        P: PARAM,
        O: PARAMOWF,
    {
        aes_prove::<P, O>(w, u, gv, owf_input, owf_output, chall)
    }

    fn verify<P, O>(
        d: &GenericArray<u8, O::LBYTES>,
        gq: &GenericArray<GenericArray<u8, O::LAMBDALBYTES>, O::LAMBDA>,
        a_t: &GenericArray<u8, O::LAMBDABYTES>,
        chall2: &GenericArray<u8, O::CHALL>,
        chall3: &GenericArray<u8, P::LAMBDABYTES>,
        owf_input: &GenericArray<u8, O::InputSize>,
        owf_output: &GenericArray<u8, O::OutputSize>,
    ) -> GenericArray<u8, O::LAMBDABYTES>
    where
        P: PARAM,
        O: PARAMOWF,
    {
        aes_verify::<P, O>(d, gq, a_t, chall2, chall3, owf_input, owf_output)
    }

    ///Input : the parameter of the faest protocol
    /// Output : sk : inputOWF||keyOWF, pk : inputOWF||outputOWF
    fn keygen_with_rng<P, O>(mut rng: impl RngCore) -> Key<O>
    where
        P: PARAM,
        O: PARAMOWF,
    {
        loop {
            // This is a quirk of the NIST PRG to generate the test vectors. The array has to be sampled at once.
            let mut sk: GenericArray<u8, O::SK> = GenericArray::default();
            rng.fill_bytes(&mut sk);

            let owf_input = GenericArray::from_slice(&sk[..O::InputSize::USIZE]);
            let owf_key = GenericArray::from_slice(&sk[O::InputSize::USIZE..]);

            let test = aes_extendedwitness::<P, O>(owf_key, owf_input).1;
            if !test {
                continue;
            }

            let mut owf_output = GenericArray::default();
            O::evaluate_owf(owf_key, owf_input, &mut owf_output);

            return (
                SecretKey {
                    owf_key: owf_key.clone(),
                    owf_input: owf_input.clone(),
                    owf_output: owf_output.clone(),
                },
                PublicKey {
                    owf_input: owf_input.clone(),
                    owf_output,
                },
            );
        }
    }
}

pub struct EmCypher {}

impl Variant for EmCypher {
    fn witness<P, O>(
        owf_key: &GenericArray<u8, O::LAMBDABYTES>,
        owf_input: &GenericArray<u8, O::InputSize>,
    ) -> Box<GenericArray<u8, O::LBYTES>>
    where
        P: PARAM,
        O: PARAMOWF,
    {
        em_extendedwitness::<P, O>(owf_key, owf_input).0
    }

    fn prove<P, O>(
        w: &GenericArray<u8, O::LBYTES>,
        u: &GenericArray<u8, O::LAMBDALBYTES>,
        gv: &GenericArray<GenericArray<u8, O::LAMBDALBYTES>, O::LAMBDA>,
        owf_input: &GenericArray<u8, O::InputSize>,
        owf_output: &GenericArray<u8, O::OutputSize>,
        chall: &GenericArray<u8, O::CHALL>,
    ) -> (
        Box<GenericArray<u8, O::LAMBDABYTES>>,
        Box<GenericArray<u8, O::LAMBDABYTES>>,
    )
    where
        P: PARAM,
        O: PARAMOWF,
    {
        em_prove::<P, O>(w, u, gv, owf_input, owf_output, chall)
    }

    fn verify<P, O>(
        d: &GenericArray<u8, O::LBYTES>,
        gq: &GenericArray<GenericArray<u8, O::LAMBDALBYTES>, O::LAMBDA>,
        a_t: &GenericArray<u8, O::LAMBDABYTES>,
        chall2: &GenericArray<u8, O::CHALL>,
        chall3: &GenericArray<u8, P::LAMBDABYTES>,
        owf_input: &GenericArray<u8, O::InputSize>,
        owf_output: &GenericArray<u8, O::OutputSize>,
    ) -> GenericArray<u8, O::LAMBDABYTES>
    where
        P: PARAM,
        O: PARAMOWF,
    {
        em_verify::<P, O>(d, gq, a_t, chall2, chall3, owf_input, owf_output)
    }

    fn keygen_with_rng<P, O>(mut rng: impl RngCore) -> Key<O>
    where
        P: PARAM,
        O: PARAMOWF,
    {
        loop {
            // This is a quirk of the NIST PRG to generate the test vectors. The array has to be sampled at once.
            let mut sk: GenericArray<u8, O::SK> = GenericArray::default();
            rng.fill_bytes(&mut sk);

            let owf_input = GenericArray::from_slice(&sk[..O::InputSize::USIZE]);
            let owf_key = GenericArray::from_slice(&sk[O::InputSize::USIZE..]);

            let test = em_extendedwitness::<P, O>(owf_key, owf_input).1;
            if !test {
                continue;
            }

            let mut owf_output = GenericArray::default();
            O::evaluate_owf(owf_key, owf_input, &mut owf_output);

            return (
                SecretKey {
                    owf_key: owf_key.clone(),
                    owf_input: owf_input.clone(),
                    owf_output: owf_output.clone(),
                },
                PublicKey {
                    owf_input: owf_input.clone(),
                    owf_output,
                },
            );
        }
    }
}
=======




>>>>>>> baebdeb7

type RO<P> = <<<P as PARAM>::OWF as PARAMOWF>::BaseParams as BaseParameters>::RandomOracle;

pub fn faest_keygen<P, R>(rng: R) -> Key<P::OWF>
where
    P: PARAM,
    R: CryptoRngCore,
{
    <<P as PARAM>::OWF as PARAMOWF>::Cypher::keygen_with_rng::<P, <P as PARAM>::OWF>(rng)
}

///input : Message (an array of bytes), sk : secret key, pk : public key, rho : lambda bits
///
///output : correction string (tau - 1 * (l_hat bits)), Hash of VOLE sceet (LAMBDA + 16 bits), Commitment to the witness (l bits)
///
/// Quicksilver proof (Lambda), Partial decommitment (Tau * (t0 * k0*lambda + t1 * k1*lambda  +  2Lambda) bits),
///
///last challenge (lambda bits), initialisation vector
#[allow(clippy::needless_range_loop)]
#[allow(clippy::type_complexity)]
#[allow(clippy::unnecessary_to_owned)]
pub fn faest_sign<P, O>(
    msg: &[u8],
    sk: &SecretKey<O>,
    rho: &[u8],
<<<<<<< HEAD
    signature: &mut GenericArray<u8, P::SIG>,
) where
    C: Variant,
    P: PARAM<OWF = O>,
    O: PARAMOWF<Cypher = C>,
=======
) -> Box<GenericArray<u8, P::SIG>>
where
    P: PARAM,
    O: PARAMOWF + PARAMOWF<LAMBDABYTES = P::LAMBDABYTES> + PARAMOWF<PK = <<P as parameter::PARAM>::OWF as PARAMOWF>::PK> + PARAMOWF<LAMBDA = P::LAMBDA> + PARAMOWF<CHALL = <<P as parameter::PARAM>::OWF as PARAMOWF>::CHALL> + PARAMOWF<LAMBDALBYTES = <<P as parameter::PARAM>::OWF as PARAMOWF>::LAMBDALBYTES>,
>>>>>>> baebdeb7
{
    let lambda = <O::LAMBDA as Unsigned>::to_usize() / 8;
    let l = <P::L as Unsigned>::to_usize() / 8;
    let tau = <P::TAU as Unsigned>::to_usize();
    let t0 = <P::TAU0 as Unsigned>::to_usize();

    let mut h1_hasher = RO::<P>::h1_init();
    h1_hasher.update(&sk.owf_input);
    h1_hasher.update(&sk.owf_output);
    h1_hasher.update(msg);
    let mut mu: GenericArray<u8, <O::BaseParams as BaseParameters>::LambdaBytesTimes2> =
        GenericArray::default();
    h1_hasher.finish().read(&mut mu);

    let mut h3_hasher = RO::<P>::h3_init();
    h3_hasher.update(&sk.owf_key);
    h3_hasher.update(&mu);
    h3_hasher.update(rho);

    let mut r = GenericArray::<u8, O::LAMBDABYTES>::default();
    let mut iv = IV::default();
    let mut h3_reader = h3_hasher.finish();
    h3_reader.read(&mut r);
    h3_reader.read(&mut iv);

    let (hcom, decom, c, u, gv) = volecommit::<P, RO<P>>(&r, &iv);
    let mut h2_hasher = RO::<P>::h2_init();
    h2_hasher.update(&mu);
    h2_hasher.update(&hcom);
    c.iter().for_each(|buf| h2_hasher.update(buf));
    h2_hasher.update(&iv);
    let mut chall1: Box<GenericArray<u8, O::CHALL1>> = GenericArray::default_boxed();
    h2_hasher.finish().read(&mut chall1);

    let vole_hasher = O::VoleHasher::new_vole_hasher(&chall1);
    let u_t = vole_hasher.process(&u);

    let mut h1_hasher = RO::<P>::h1_init();
    for v in gv.iter() {
        v.iter()
            .for_each(|v| h1_hasher.update(&vole_hasher.process(v)));
    }
    let mut hv: GenericArray<u8, <O::BaseParams as BaseParameters>::LambdaBytesTimes2> =
        GenericArray::default();
    h1_hasher.finish().read(&mut hv);

<<<<<<< HEAD
    let w = C::witness::<P, O>(&sk.owf_key, &sk.owf_input);
=======
    let w = P::Cypher::witness::<P>(sk, pk);
>>>>>>> baebdeb7
    let d = GenericArray::<u8, O::LBYTES>::from_iter(zip(w.iter(), &u[..l]).map(|(w, u)| w ^ *u));

    let mut h2_hasher = RO::<P>::h2_init();
    h2_hasher.update(&chall1);
    h2_hasher.update(&u_t);
    h2_hasher.update(&hv);
    h2_hasher.update(&d);
    // why is this boxed?
    let mut chall2: GenericArray<u8, O::CHALL> = GenericArray::default();
    h2_hasher.finish().read(&mut chall2);

    let new_u = GenericArray::from_slice(&u[..l + lambda]);
    let new_gv = Box::new(
        gv.iter()
            .flat_map(|x| {
                x.iter()
                    .map(|y| {
                        y.iter()
                            .take(l + lambda)
                            .copied()
                            .collect::<GenericArray<u8, O::LAMBDALBYTES>>()
                    })
                    .collect::<Vec<GenericArray<u8, O::LAMBDALBYTES>>>()
            })
            .collect::<GenericArray<GenericArray<u8, O::LAMBDALBYTES>, O::LAMBDA>>())
    ;

<<<<<<< HEAD
    let (a_t, b_t) = C::prove::<P, O>(&w, new_u, &new_gv, &sk.owf_input, &sk.owf_output, &chall2);
=======
    let (a_t, b_t) = P::Cypher::prove::<P>(&w, new_u, &new_gv, pk, &chall2);
>>>>>>> baebdeb7

    let mut h2_hasher = RO::<P>::h2_init();
    h2_hasher.update(&chall2);
    h2_hasher.update(&a_t);
    h2_hasher.update(&b_t);
    let mut chall3 = GenericArray::<u8, P::LAMBDABYTES>::default();
    h2_hasher.finish().read(&mut chall3);

    sigma_to_signature::<P, O>(
        c.iter().map(|value| value.as_ref()),
        &u_t,
        &d,
        a_t.as_slice(),
        (0..tau).map(|i| {
            let s = P::Tau::decode_challenge(&chall3, i);
            if i < t0 {
                open::<RO<P>, P::POWK0, P::K0, P::N0>(&decom[i], GenericArray::from_slice(&s))
            } else {
                open::<RO<P>, P::POWK1, P::K1, P::N1>(&decom[i], GenericArray::from_slice(&s))
            }
        }),
        &chall3,
        &iv,
        signature,
    )
}

#[allow(unused_assignments)]
#[allow(clippy::type_complexity)]
<<<<<<< HEAD
pub fn faest_verify<C, P, O>(msg: &[u8], pk: &PublicKey<O>, sigma: &[u8]) -> bool
=======
pub fn faest_verify<P, O>(msg: &[u8], pk: GenericArray<u8, O::PK>, sigma: &[u8]) -> bool
>>>>>>> baebdeb7
where
    P: PARAM,
    O: PARAMOWF + PARAMOWF<CHALL = <<P as parameter::PARAM>::OWF as PARAMOWF>::CHALL> + PARAMOWF<PK = <<P as parameter::PARAM>::OWF as PARAMOWF>::PK>,
{
    let lhat = <O::LHATBYTES as Unsigned>::to_usize();
    let sig = <P::SIG as Unsigned>::to_usize();
    let lambda = <O::LAMBDA as Unsigned>::to_usize() / 8;
    let l = <P::L as Unsigned>::to_usize() / 8;
    let tau = <P::TAU as Unsigned>::to_usize();

    let chall3 = GenericArray::from_slice(&sigma[sig - (16 + lambda)..sig - 16]);
<<<<<<< HEAD
    let mut h1_hasher = RO::<P>::h1_init();
    h1_hasher.update(&pk.owf_input);
    h1_hasher.update(&pk.owf_output);
=======
    let mut h1_hasher = RO::<O>::h1_init();
    h1_hasher.update(&pk);
>>>>>>> baebdeb7
    h1_hasher.update(msg);
    let mut mu: GenericArray<u8, <O::BaseParams as BaseParameters>::LambdaBytesTimes2> =
        GenericArray::default();
    h1_hasher.finish().read(&mut mu);
    let (hcom, gq_p) = volereconstruct::<RO<P>, P>(
        chall3,
        &sigma[(lhat * (tau - 1)) + (2 * lambda) + l + 2..sig - (16 + lambda)],
        &sigma[sig - 16..].try_into().unwrap(),
    );

    let mut chall1: Box<GenericArray<u8, O::CHALL1>> = GenericArray::default_boxed();
    let mut h2_hasher = RO::<P>::h2_init();
    h2_hasher.update(&mu);
    h2_hasher.update(&hcom);
    let c = &sigma[..lhat * (tau - 1)];

    h2_hasher.update(c);
    h2_hasher.update(&sigma[sig - 16..]);
    let mut reader = h2_hasher.finish();
    reader.read(&mut chall1);

    let vole_hasher = O::VoleHasher::new_vole_hasher(&chall1);
    let def = GenericArray::default();
    let def2 = GenericArray::default();
    let mut gq: Box<GenericArray<Vec<GenericArray<u8, <P as PARAM>::LH>>, P::TAU>> =
        GenericArray::default_boxed();
    let mut gd_t: Box<GenericArray<Vec<&GenericArray<u8, O::LAMBDAPLUS2>>, O::LAMBDALBYTES>> =
        GenericArray::default_boxed();
    gq[0] = gq_p[0].clone();
    let delta0 = P::Tau::decode_challenge(chall3, 0);
    let u_t = &sigma[lhat * (tau - 1)..lhat * (tau - 1) + lambda + 2];
    gd_t[0] = delta0
        .iter()
        .map(|d| {
            if *d == 1 {
                GenericArray::from_slice(u_t)
            } else {
                &def
            }
        })
        .collect();
    for i in 1..tau {
        /* ok */
        let delta = P::Tau::decode_challenge(chall3, i);
        gd_t[i] = delta
            .iter()
            .map(|d| {
                if *d == 1 {
                    GenericArray::from_slice(u_t)
                } else {
                    &def
                }
            })
            .collect::<Vec<_>>();
        gq[i] = gq_p[i]
            .iter()
            .zip(delta.iter().map(|d| {
                if *d == 1 {
                    GenericArray::<u8, P::LH>::from_slice(&c[lhat * (i - 1)..lhat * i])
                } else {
                    &def2
                }
            }))
            .map(|(q, d)| {
                zip(q, d)
                    .map(|(q, d)| (q ^ d))
                    .collect::<GenericArray<u8, P::LH>>()
            })
            .collect::<Vec<GenericArray<u8, <P as PARAM>::LH>>>();
    }
    let gq_t = gq
        .iter()
        .flat_map(|q| q.iter().map(|q| vole_hasher.process(q)));

    let mut h1_hasher = RO::<P>::h1_init();
    zip(gq_t, gd_t.into_iter().flatten())
        .flat_map(|(q, d)| zip(q, d).map(|(q, d)| q ^ d))
        .for_each(|v| h1_hasher.update(&[v]));
    let mut hv: GenericArray<u8, <O::BaseParams as BaseParameters>::LambdaBytesTimes2> =
        GenericArray::default();
    h1_hasher.finish().read(&mut hv);

    let d = &sigma[lhat * (tau - 1) + lambda + 2..lhat * (tau - 1) + lambda + 2 + l];
<<<<<<< HEAD
    let mut chall2 = GenericArray::<u8, O::CHALL>::default();
    let mut h2_hasher = RO::<P>::h2_init();
=======
    let mut chall2: GenericArray<u8, O::CHALL> = GenericArray::default();
    let mut h2_hasher = RO::<O>::h2_init();
>>>>>>> baebdeb7
    h2_hasher.update(&chall1);
    h2_hasher.update(u_t);
    h2_hasher.update(&hv);
    h2_hasher.update(d);
    h2_hasher.finish().read(&mut chall2);

    let a_t = &sigma[lhat * (tau - 1) + lambda + 2 + l..lhat * (tau - 1) + 2 * lambda + 2 + l];
    let b_t = P::Cypher::verify::<P>(
        GenericArray::from_slice(d),
        &gq.iter()
            .flat_map(|x| {
                x.iter()
                    .map(|y| {
                        y.into_iter()
                            .take(l + lambda)
                            .copied()
                            .collect::<GenericArray<u8, _>>()
                    })
                    .collect::<Vec<GenericArray<u8,  <<P as PARAM>::OWF as PARAMOWF>::LAMBDALBYTES>>>()
            })
            .collect::<GenericArray<GenericArray<u8, <<P as PARAM>::OWF as PARAMOWF>::LAMBDALBYTES>, P::LAMBDA>>(),
        GenericArray::from_slice(a_t),
        &chall2,
        chall3,
<<<<<<< HEAD
        &pk.owf_input,
        &pk.owf_output,
=======
        &pk,
>>>>>>> baebdeb7
    );

    let mut h2_hasher = RO::<P>::h2_init();
    h2_hasher.update(&chall2);
    h2_hasher.update(a_t);
    h2_hasher.update(&b_t);
    let mut chall3_p: GenericArray<u8, P::LAMBDABYTES> = GenericArray::default();
    h2_hasher.finish().read(&mut chall3_p);
    *chall3 == chall3_p
}

fn sigma_to_signature<'a, P, O>(
    c: impl Iterator<Item = &'a [u8]>,
    u_t: &[u8],
    d: &[u8],
    a_t: &[u8],
    pdecom: impl Iterator<Item = (Vec<GenericArray<u8, O::LAMBDABYTES>>, Vec<u8>)>,
    chall3: &[u8],
    iv: &IV,
    signature: &mut GenericArray<u8, P::SIG>,
) where
    O: PARAMOWF,
    P: PARAM,
{
    let mut signature = signature.as_mut_slice();

    c.for_each(|x| {
        signature.write_all(x).unwrap();
    });
    signature.write_all(u_t).unwrap();
    signature.write_all(d).unwrap();
    signature.write_all(a_t).unwrap();
    pdecom.for_each(|x| {
        x.0.iter().for_each(|v| {
            signature.write_all(v).unwrap();
        });
        signature.write_all(&x.1).unwrap();
    });
    signature.write_all(chall3).unwrap();
    signature.write_all(iv).unwrap();
}

#[allow(clippy::type_complexity)]
pub fn signature_to_sigma<P, O>(
    signature: &[u8],
) -> (
    Box<GenericArray<GenericArray<u8, O::LHATBYTES>, P::TAUMINUS>>,
    &GenericArray<u8, O::LAMBDAPLUS2>,
    &GenericArray<u8, O::LBYTES>,
    &GenericArray<u8, O::LAMBDABYTES>,
    Box<GenericArray<(Vec<GenericArray<u8, O::LAMBDABYTES>>, Vec<u8>), P::TAU>>,
    &GenericArray<u8, P::LAMBDABYTES>,
    [u8; 16],
)
where
    P: PARAM,
    O: PARAMOWF,
{
    let mut index = 0;
    let tau = <P::TAU as Unsigned>::to_usize();
    let lambda = <P::LAMBDA as Unsigned>::to_usize() / 8;
    let l = <P::L as Unsigned>::to_usize() / 8;
    let k0 = <P::K0 as Unsigned>::to_usize();
    let k1 = <P::K1 as Unsigned>::to_usize();
    let tau0 = <P::TAU0 as Unsigned>::to_usize();
    let tau1 = <P::TAU1 as Unsigned>::to_usize();
    let l_b = l + 2 * lambda + 2;
    let mut c: Box<GenericArray<GenericArray<u8, O::LHATBYTES>, P::TAUMINUS>> =
        GenericArray::default_boxed();

    for i in c.iter_mut().take(tau - 1) {
        for (indice, j) in signature[index..index + l_b].iter().enumerate() {
            i[indice] = *j;
        }
        index += l_b;
    }

    let u_tilde = GenericArray::from_slice(&signature[index..index + lambda + 2]);
    index += lambda + 2;
    let d = GenericArray::from_slice(&signature[index..index + l]);
    index += l;
    let a_tilde = GenericArray::from_slice(&signature[index..index + lambda]);
    index += lambda;
    let mut pdecom: Box<GenericArray<(Vec<GenericArray<u8, O::LAMBDABYTES>>, Vec<u8>), P::TAU>> =
        GenericArray::default_boxed();
    for i in pdecom.iter_mut().take(tau0) {
        for _j in 0..k0 {
            i.0.push((GenericArray::from_slice(&signature[index..index + lambda])).clone());
            index += lambda;
        }
        i.1 = signature[index..index + 2 * lambda].to_vec();
        index += 2 * lambda;
    }
    for i in 0..tau1 {
        for _j in 0..k1 {
            pdecom[tau0 + i]
                .0
                .push(GenericArray::from_slice(&signature[index..index + lambda]).clone());
            index += lambda;
        }
        pdecom[tau0 + i]
            .1
            .append(&mut signature[index..index + 2 * lambda].to_vec());
        index += 2 * lambda;
    }
    let chall3 = GenericArray::from_slice(&signature[index..index + lambda]);
    index += lambda;
    let iv = signature[index..].try_into().unwrap();
    (c, u_tilde, d, a_tilde, pdecom, chall3, iv)
}

#[cfg(test)]
mod test {
    use super::*;

    use generic_array::GenericArray;
    use nist_pqc_seeded_rng::NistPqcAes256CtrRng;
    use rand::RngCore;

    use crate::parameter::{
        PARAM, PARAM128F, PARAM128FEM, PARAM128S, PARAM128SEM, PARAM192F, PARAM192FEM, PARAM192S,
        PARAM192SEM, PARAM256F, PARAM256FEM, PARAM256S, PARAM256SEM, PARAMOWF, PARAMOWF128,
        PARAMOWF128EM, PARAMOWF192, PARAMOWF192EM, PARAMOWF256, PARAMOWF256EM,
    };

    const RUNS: usize = 10;

    fn random_message(mut rng: impl RngCore) -> Vec<u8> {
        let mut length = [0];
        while length[0] == 0 {
            rng.fill_bytes(&mut length);
        }
        let mut ret = vec![0; length[0] as usize];
        rng.fill_bytes(&mut ret);
        ret
    }

    fn run_faest_test<P: PARAM>() {
        let mut rng = rand::thread_rng();
        for _i in 0..RUNS {
<<<<<<< HEAD
            let (sk, pk) = <P::OWF as PARAMOWF>::Cypher::keygen_with_rng::<P, P::OWF>(&mut rng);
            let msg = random_message(&mut rng);
            let mut sigma = GenericArray::default_boxed();
            faest_sign::<<P::OWF as PARAMOWF>::Cypher, P, P::OWF>(&msg, &sk, &[], &mut sigma);
            let res_true =
                faest_verify::<<P::OWF as PARAMOWF>::Cypher, P, P::OWF>(&msg, &pk, &sigma);
=======
            let (pk, sk) = AesCypher::<PARAMOWF128>::keygen_with_rng::<PARAM128S>(&mut rng);
            let msg = random_message(&mut rng);
            let sigma = faest_sign::<PARAM128S, PARAMOWF128>(
                &msg,
                GenericArray::from_slice(&sk[16..]),
                GenericArray::from_slice(&pk),
                &[],
            );
            let res_true = faest_verify::<PARAM128S, PARAMOWF128>(
                &msg,
                (*GenericArray::from_slice(&pk)).clone(),
                &sigma,
            );
>>>>>>> baebdeb7
            assert!(res_true);
        }
    }

    #[test]
<<<<<<< HEAD
    fn faest_aes_test_128s() {
        run_faest_test::<PARAM128S>();
    }

    #[test]
    fn faest_aes_test_192f() {
        run_faest_test::<PARAM192F>();
    }

    #[test]
    fn faest_aes_test_192s() {
        run_faest_test::<PARAM192S>();
=======
    fn faest_aes_test_128f() {
        let mut rng = rand::thread_rng();
        for _i in 0..RUNS {
            let (pk, sk) = AesCypher::<PARAMOWF128>::keygen_with_rng::<PARAM128F>(&mut rng);
            let msg = random_message(&mut rng);
            let sigma = faest_sign::<PARAM128F, PARAMOWF128>(
                &msg,
                GenericArray::from_slice(&sk[16..]),
                GenericArray::from_slice(&pk),
                &[],
            );
            let res_true = faest_verify::<PARAM128F, PARAMOWF128>(
                &msg,
                (*GenericArray::from_slice(&pk)).clone(),
                &sigma,
            );

            assert!(res_true);
        }
    }

    #[test]
    fn faest_aes_test_192s() {
        let mut rng = rand::thread_rng();
        for _i in 0..RUNS {
            let (pk, sk) = AesCypher::<PARAMOWF192>::keygen_with_rng::<PARAM192S>(&mut rng);
            let msg = random_message(&mut rng);
            let sigma = faest_sign::<PARAM192S, PARAMOWF192>(
                &msg,
                GenericArray::from_slice(&sk[32..56]),
                GenericArray::from_slice(&pk),
                &[],
            );
            let res_true = faest_verify::<PARAM192S, PARAMOWF192>(
                &msg,
                (*GenericArray::from_slice(&pk)).clone(),
                &sigma,
            );
            assert!(res_true);
        }
    }

    #[test]
    fn faest_aes_test_192f() {
        let mut rng = rand::thread_rng();
        for _i in 0..RUNS {
            let (pk, sk) = AesCypher::<PARAMOWF192>::keygen_with_rng::<PARAM192F>(&mut rng);
            let msg = random_message(&mut rng);
            let sigma = faest_sign::<PARAM192F, PARAMOWF192>(
                &msg,
                GenericArray::from_slice(&sk[32..56]),
                GenericArray::from_slice(&pk),
                &[],
            );
            let res_true = faest_verify::<PARAM192F, PARAMOWF192>(
                &msg,
                (*GenericArray::from_slice(&pk)).clone(),
                &sigma,
            );
            assert!(res_true);
        }
>>>>>>> baebdeb7
    }

    #[test]
    fn faest_aes_test_256s() {
<<<<<<< HEAD
        run_faest_test::<PARAM256S>();
=======
        let mut rng = rand::thread_rng();
        for _i in 0..RUNS {
            let (pk, sk) = AesCypher::<PARAMOWF256>::keygen_with_rng::<PARAM256S>(&mut rng);
            let msg = random_message(&mut rng);
            let sigma = faest_sign::<PARAM256S, PARAMOWF256>(
                &msg,
                GenericArray::from_slice(&sk[32..]),
                GenericArray::from_slice(&pk),
                &[],
            );
            let res_true = faest_verify::<PARAM256S, PARAMOWF256>(
                &msg,
                (*GenericArray::from_slice(&pk)).clone(),
                &sigma,
            );
            assert!(res_true);
        }
>>>>>>> baebdeb7
    }

    #[test]
    fn faest_aes_test_256f() {
<<<<<<< HEAD
        run_faest_test::<PARAM256F>();
=======
        let mut rng = rand::thread_rng();
        for _i in 0..RUNS {
            let (pk, sk) = AesCypher::<PARAMOWF256>::keygen_with_rng::<PARAM256F>(&mut rng);
            let msg = random_message(&mut rng);
            let sigma = faest_sign::<PARAM256F, PARAMOWF256>(
                &msg,
                GenericArray::from_slice(&sk[32..]),
                GenericArray::from_slice(&pk),
                &[],
            );
            let res_true = faest_verify::<PARAM256F, PARAMOWF256>(
                &msg,
                (*GenericArray::from_slice(&pk)).clone(),
                &sigma,
            );
            assert!(res_true);
        }
>>>>>>> baebdeb7
    }

    #[test]
    fn faest_em_test_128s() {
<<<<<<< HEAD
        run_faest_test::<PARAM128SEM>();
    }

    #[test]
    fn faest_em_test_192f() {
        run_faest_test::<PARAM192FEM>();
=======
        let mut rng = rand::thread_rng();
        for _i in 0..RUNS {
            let (pk, sk) = EmCypher::<PARAMOWF128EM>::keygen_with_rng::<PARAM128SEM>(&mut rng);
            let msg = random_message(&mut rng);
            let sigma = faest_sign::<PARAM128SEM, PARAMOWF128EM>(
                &msg,
                GenericArray::from_slice(&sk[16..]),
                GenericArray::from_slice(&pk),
                &[],
            );
            let res_true = faest_verify::<PARAM128SEM, PARAMOWF128EM>(
                &msg,
                (*GenericArray::from_slice(&pk)).clone(),
                &sigma,
            );
            assert!(res_true);
        }
    }

    #[test]
    fn faest_em_test_128f() {
        let mut rng = rand::thread_rng();
        for _i in 0..RUNS {
            let (pk, sk) = EmCypher::<PARAMOWF128EM>::keygen_with_rng::<PARAM128FEM>(&mut rng);
            let msg = random_message(&mut rng);
            let sigma = faest_sign::<PARAM128FEM, PARAMOWF128EM>(
                &msg,
                GenericArray::from_slice(&sk[16..]),
                GenericArray::from_slice(&pk),
                &[],
            );
            let res_true = faest_verify::<PARAM128FEM, PARAMOWF128EM>(
                &msg,
                (*GenericArray::from_slice(&pk)).clone(),
                &sigma,
            );
            assert!(res_true);
        }
>>>>>>> baebdeb7
    }

    #[test]
    fn faest_em_test_192s() {
<<<<<<< HEAD
        run_faest_test::<PARAM192SEM>();
=======
        let mut rng = rand::thread_rng();
        for _i in 0..RUNS {
            let (pk, sk) = EmCypher::<PARAMOWF192EM>::keygen_with_rng::<PARAM192SEM>(&mut rng);
            let msg = random_message(&mut rng);
            let sigma = faest_sign::<PARAM192SEM, PARAMOWF192EM>(
                &msg,
                GenericArray::from_slice(&sk[24..]),
                GenericArray::from_slice(&pk),
                &[],
            );
            let res_true = faest_verify::<PARAM192SEM, PARAMOWF192EM>(
                &msg,
                (*GenericArray::from_slice(&pk)).clone(),
                &sigma,
            );
            assert!(res_true);
        }
    }

    #[test]
    fn faest_em_test_192f() {
        let mut rng = rand::thread_rng();
        for _i in 0..RUNS {
            let (pk, sk) = EmCypher::<PARAMOWF192EM>::keygen_with_rng::<PARAM192FEM>(&mut rng);
            let msg = random_message(&mut rng);
            let sigma = faest_sign::<PARAM192FEM, PARAMOWF192EM>(
                &msg,
                GenericArray::from_slice(&sk[24..]),
                GenericArray::from_slice(&pk),
                &[],
            );
            let res_true = faest_verify::<PARAM192FEM, PARAMOWF192EM>(
                &msg,
                (*GenericArray::from_slice(&pk)).clone(),
                &sigma,
            );
            assert!(res_true);
        }
>>>>>>> baebdeb7
    }

    #[test]
    fn faest_em_test_256s() {
<<<<<<< HEAD
        run_faest_test::<PARAM256SEM>();
=======
        let mut rng = rand::thread_rng();
        for _i in 0..RUNS {
            let (pk, sk) = EmCypher::<PARAMOWF256EM>::keygen_with_rng::<PARAM256SEM>(&mut rng);
            let msg = random_message(&mut rng);
            let sigma = faest_sign::<PARAM256SEM, PARAMOWF256EM>(
                &msg,
                GenericArray::from_slice(&sk[32..]),
                GenericArray::from_slice(&pk),
                &[],
            );
            let res_true = faest_verify::<PARAM256SEM, PARAMOWF256EM>(
                &msg,
                (*GenericArray::from_slice(&pk)).clone(),
                &sigma,
            );
            assert!(res_true);
        }
>>>>>>> baebdeb7
    }

    #[test]
    fn faest_em_test_256f() {
<<<<<<< HEAD
        run_faest_test::<PARAM256FEM>();
=======
        let mut rng = rand::thread_rng();
        for _i in 0..RUNS {
            let (pk, sk) = EmCypher::<PARAMOWF256EM>::keygen_with_rng::<PARAM256FEM>(&mut rng);
            let msg = random_message(&mut rng);
            let sigma = faest_sign::<PARAM256FEM, PARAMOWF256EM>(
                &msg,
                GenericArray::from_slice(&sk[32..]),
                GenericArray::from_slice(&pk),
                &[],
            );
            let res_true = faest_verify::<PARAM256FEM, PARAMOWF256EM>(
                &msg,
                (*GenericArray::from_slice(&pk)).clone(),
                &sigma,
            );
            assert!(res_true);
        }
>>>>>>> baebdeb7
    }

    ///NIST tests
    #[derive(Default, Clone)]
    struct TestVector {
        seed: Vec<u8>,
        message: Vec<u8>,
        pk: Vec<u8>,
        sk: Vec<u8>,
        sm: Vec<u8>,
    }

    fn parse_hex(value: &str) -> Vec<u8> {
        hex::decode(value).expect("hex value")
    }

    fn read_kats(kats: &str) -> Vec<TestVector> {
        let mut ret = Vec::new();

        let mut kat = TestVector::default();
        for line in kats.lines() {
            // skip comments and empty lines
            if line.is_empty() || line.starts_with('#') {
                continue;
            }

            let (kind, value) = line.split_once(" = ").expect("kind = value");
            match kind {
                // ignore count, message and signature lenghts, and seed
                "count" | "mlen" | "smlen" => {}
                "seed" => {
                    kat.seed = parse_hex(value);
                }
                "sk" => {
                    kat.sk = parse_hex(value);
                }
                "pk" => {
                    kat.pk = parse_hex(value);
                }
                "msg" => {
                    kat.message = parse_hex(value);
                }
                "sm" => {
                    kat.sm = parse_hex(value);
                    assert!(
                        !kat.sk.is_empty()
                            && !kat.pk.is_empty()
                            && !kat.message.is_empty()
                            && !kat.sm.is_empty()
                    );
                    ret.push(kat);
                    kat = TestVector::default();
                }
                _ => {
                    unreachable!("unknown kind");
                }
            }
        }
        ret
    }

<<<<<<< HEAD
    fn test_nist<P: PARAM>(test_data: &str) {
=======
    fn test_nist<P: PARAM>(
        test_data: &str,
        sk_offset: usize,
        sk_offset_2: usize,
    ) {
>>>>>>> baebdeb7
        let datas = read_kats(test_data);
        for data in datas {
            let mut rng = NistPqcAes256CtrRng::try_from(data.seed.as_slice()).unwrap();
            let msg = data.message;
            let sig = data.sm;

<<<<<<< HEAD
            let keypair = <P::OWF as PARAMOWF>::Cypher::keygen_with_rng::<P, P::OWF>(&mut rng);
            assert_eq!(data.pk.as_slice(), keypair.1.as_bytes().as_slice());
            assert_eq!(data.sk.as_slice(), keypair.0.as_bytes().as_slice());

            let mut rho = GenericArray::<u8, <P::OWF as PARAMOWF>::LAMBDABYTES>::default();
            rng.fill_bytes(&mut rho);

            let mut signature = GenericArray::default_boxed();
            faest_sign::<<P::OWF as PARAMOWF>::Cypher, P, P::OWF>(
=======
            let keypair = P::Cypher::keygen_with_rng::<P>(&mut rng);
            assert_eq!(pk.as_slice(), keypair.0.as_slice());

            let mut rho = GenericArray::<u8, <<P as parameter::PARAM>::OWF as PARAMOWF>::LAMBDABYTES>::default();
            rng.fill_bytes(&mut rho);

            let signature = faest_sign::<P, P::OWF>(
>>>>>>> baebdeb7
                &msg,
                &keypair.0,
                &rho,
                &mut signature,
            );
            assert_eq!(&sig[..sig.len() - signature.len()], &msg);
            assert_eq!(&sig[sig.len() - signature.len()..], signature.as_slice());
<<<<<<< HEAD
            assert!(faest_verify::<<P::OWF as PARAMOWF>::Cypher, P, P::OWF>(
                &msg, &keypair.1, &signature
=======
            assert!(faest_verify::<P, P::OWF>(
                &msg,
                (*GenericArray::from_slice(&pk)).clone(),
                &signature
>>>>>>> baebdeb7
            ));
        }
    }

    #[test]
    fn test_nist_faest_128s_aes() {
<<<<<<< HEAD
        test_nist::<PARAM128S>(include_str!("../PQCsignKAT_faest_128s.rsp"));
=======
        test_nist::<PARAM128S>(
            include_str!("../PQCsignKAT_faest_128s.rsp"),
            16,
            32,
        );
>>>>>>> baebdeb7
    }

    #[test]
    fn test_nist_faest_128f_aes() {
<<<<<<< HEAD
        test_nist::<PARAM128F>(include_str!("../PQCsignKAT_faest_128f.rsp"));
=======
        test_nist::<PARAM128F>(
            include_str!("../PQCsignKAT_faest_128f.rsp"),
            16,
            32,
        );
>>>>>>> baebdeb7
    }

    #[test]
    fn test_nist_faest_192s_aes() {
<<<<<<< HEAD
        test_nist::<PARAM192S>(include_str!("../PQCsignKAT_faest_192s.rsp"));
=======
        test_nist::<PARAM192S>(
            include_str!("../PQCsignKAT_faest_192s.rsp"),
            32,
            56,
        );
>>>>>>> baebdeb7
    }

    #[test]
    fn test_nist_faest_192f_aes() {
<<<<<<< HEAD
        test_nist::<PARAM192F>(include_str!("../PQCsignKAT_faest_192f.rsp"));
=======
        test_nist::<PARAM192F>(
            include_str!("../PQCsignKAT_faest_192f.rsp"),
            32,
            56,
        );
>>>>>>> baebdeb7
    }

    #[test]
    fn test_nist_faest_256s_aes() {
<<<<<<< HEAD
        test_nist::<PARAM256S>(include_str!("../PQCsignKAT_faest_256s.rsp"));
=======
        test_nist::<PARAM256S>(
            include_str!("../PQCsignKAT_faest_256s.rsp"),
            32,
            64,
        );
>>>>>>> baebdeb7
    }

    #[test]
    fn test_nist_faest_256f_aes() {
<<<<<<< HEAD
        test_nist::<PARAM256F>(include_str!("../PQCsignKAT_faest_256f.rsp"));
=======
        test_nist::<PARAM256F>(
            include_str!("../PQCsignKAT_faest_256f.rsp"),
            32,
            64,
        );
>>>>>>> baebdeb7
    }

    #[test]
    fn test_nist_faest_128s_em() {
<<<<<<< HEAD
        test_nist::<PARAM128SEM>(include_str!("../PQCsignKAT_faest_em_128s.rsp"));
=======
        test_nist::<PARAM128SEM>(
            include_str!("../PQCsignKAT_faest_em_128s.rsp"),
            16,
            32,
        );
>>>>>>> baebdeb7
    }

    #[test]
    fn test_nist_faest_128f_em() {
<<<<<<< HEAD
        test_nist::<PARAM128FEM>(include_str!("../PQCsignKAT_faest_em_128f.rsp"));
=======
        test_nist::<PARAM128FEM>(
            include_str!("../PQCsignKAT_faest_em_128f.rsp"),
            16,
            32,
        );
>>>>>>> baebdeb7
    }

    #[test]
    fn test_nist_faest_192s_em() {
<<<<<<< HEAD
        test_nist::<PARAM192SEM>(include_str!("../PQCsignKAT_faest_em_192s.rsp"));
=======
        test_nist::<PARAM192SEM>(
            include_str!("../PQCsignKAT_faest_em_192s.rsp"),
            24,
            48,
        );
>>>>>>> baebdeb7
    }

    #[test]
    fn test_nist_faest192f_em() {
<<<<<<< HEAD
        test_nist::<PARAM192FEM>(include_str!("../PQCsignKAT_faest_em_192f.rsp"));
=======
        test_nist::<PARAM192FEM>(
            include_str!("../PQCsignKAT_faest_em_192f.rsp"),
            24,
            48,
        );
>>>>>>> baebdeb7
    }

    #[test]
    fn test_nist_faest_256s_em() {
<<<<<<< HEAD
        test_nist::<PARAM256SEM>(include_str!("../PQCsignKAT_faest_em_256s.rsp"));
=======
        test_nist::<PARAM256SEM>(
            include_str!("../PQCsignKAT_faest_em_256s.rsp"),
            32,
            64,
        );
>>>>>>> baebdeb7
    }

    #[test]
    fn test_nist_faest_256f_em() {
<<<<<<< HEAD
        test_nist::<PARAM256FEM>(include_str!("../PQCsignKAT_faest_em_256f.rsp"));
=======
        test_nist::<PARAM256FEM>(
            include_str!("../PQCsignKAT_faest_em_256f.rsp"),
            32,
            64,
        );
>>>>>>> baebdeb7
    }
}<|MERGE_RESOLUTION|>--- conflicted
+++ resolved
@@ -1,23 +1,21 @@
 use std::{fmt, io::Write, iter::zip, marker::PhantomData};
 
 use crate::{
-     parameter::{self, BaseParameters, TauParameters, Variant, PARAM, PARAMOWF}, random_oracles::{Hasher, RandomOracle, Reader, IV}, universal_hashing::{VoleHasherInit, VoleHasherProcess}, vc::open, vole::{volecommit, volereconstruct}
+    parameter::{BaseParameters, TauParameters, Variant, PARAM, PARAMOWF},
+    random_oracles::{Hasher, RandomOracle, Reader, IV},
+    universal_hashing::{VoleHasherInit, VoleHasherProcess},
+    vc::open,
+    vole::{volecommit, volereconstruct},
 };
 
-use crate::parameter::{EmCypher, AesCypher};
 use generic_array::{typenum::Unsigned, GenericArray};
-<<<<<<< HEAD
-use rand_core::{CryptoRngCore, RngCore};
+use rand_core::CryptoRngCore;
 #[cfg(feature = "serde")]
 use serde::{de::Visitor, Deserialize, Deserializer, Serialize, Serializer};
 #[cfg(feature = "zeroize")]
 use zeroize::ZeroizeOnDrop;
 
-type QSProof<O> = (
-    Box<GenericArray<u8, <O as PARAMOWF>::LAMBDABYTES>>,
-    Box<GenericArray<u8, <O as PARAMOWF>::LAMBDABYTES>>,
-);
-type Key<O> = (SecretKey<O>, PublicKey<O>);
+pub type Key<O> = (SecretKey<O>, PublicKey<O>);
 
 #[derive(Debug, Clone, Default)]
 #[cfg_attr(feature = "zeroize", derive(ZeroizeOnDrop))]
@@ -25,9 +23,9 @@
 where
     O: PARAMOWF,
 {
-    owf_key: GenericArray<u8, O::LAMBDABYTES>,
-    owf_input: GenericArray<u8, O::InputSize>,
-    owf_output: GenericArray<u8, O::OutputSize>,
+    pub(crate) owf_key: GenericArray<u8, O::LAMBDABYTES>,
+    pub(crate) owf_input: GenericArray<u8, O::InputSize>,
+    pub(crate) owf_output: GenericArray<u8, O::OutputSize>,
 }
 
 impl<O> SecretKey<O>
@@ -116,8 +114,8 @@
 where
     O: PARAMOWF,
 {
-    owf_input: GenericArray<u8, O::InputSize>,
-    owf_output: GenericArray<u8, O::OutputSize>,
+    pub(crate) owf_input: GenericArray<u8, O::InputSize>,
+    pub(crate) owf_output: GenericArray<u8, O::OutputSize>,
 }
 
 impl<O> PublicKey<O>
@@ -198,230 +196,6 @@
     }
 }
 
-pub trait Variant {
-    ///input : key (len lambda, snd part of sk); public key
-    ///output : witness of l bits
-    fn witness<P, O>(
-        owf_key: &GenericArray<u8, O::LAMBDABYTES>,
-        owf_input: &GenericArray<u8, O::InputSize>,
-    ) -> Box<GenericArray<u8, O::LBYTES>>
-    where
-        P: PARAM,
-        O: PARAMOWF;
-
-    ///input : witness of l bits, masking values (l+lambda in aes, lambda in em), Vole tag ((l + lambda) *lambda bits), public key, chall(3lambda + 64)
-    ///Output : QuickSilver response (Lambda bytes)
-    fn prove<P, O>(
-        w: &GenericArray<u8, O::LBYTES>,
-        u: &GenericArray<u8, O::LAMBDALBYTES>,
-        gv: &GenericArray<GenericArray<u8, O::LAMBDALBYTES>, O::LAMBDA>,
-        owf_input: &GenericArray<u8, O::InputSize>,
-        owf_output: &GenericArray<u8, O::OutputSize>,
-        chall: &GenericArray<u8, O::CHALL>,
-    ) -> QSProof<O>
-    where
-        P: PARAM,
-        O: PARAMOWF;
-
-    ///input : Masked witness (l bits), Vole Key ((l + lambda) * Lambda bits), hash of constrints values (lambda bits), chall2 (3*lambda + 64 bits), chall3 (lambda bits), public key
-    ///output q_tilde - delta * a_tilde (lambda bytes)
-    fn verify<P, O>(
-        d: &GenericArray<u8, O::LBYTES>,
-        gq: &GenericArray<GenericArray<u8, O::LAMBDALBYTES>, O::LAMBDA>,
-        a_t: &GenericArray<u8, O::LAMBDABYTES>,
-        chall2: &GenericArray<u8, O::CHALL>,
-        chall3: &GenericArray<u8, P::LAMBDABYTES>,
-        owf_input: &GenericArray<u8, O::InputSize>,
-        owf_output: &GenericArray<u8, O::OutputSize>,
-    ) -> GenericArray<u8, O::LAMBDABYTES>
-    where
-        P: PARAM,
-        O: PARAMOWF;
-
-    ///input : a random number generator
-    /// output = pk : input, output; sk : input, key
-    fn keygen_with_rng<P, O>(rng: impl RngCore) -> Key<O>
-    where
-        P: PARAM,
-        O: PARAMOWF;
-}
-
-pub struct AesCypher {}
-
-impl Variant for AesCypher {
-    fn witness<P, O>(
-        owf_key: &GenericArray<u8, O::LAMBDABYTES>,
-        owf_input: &GenericArray<u8, O::InputSize>,
-    ) -> Box<GenericArray<u8, O::LBYTES>>
-    where
-        P: PARAM,
-        O: PARAMOWF,
-    {
-        aes_extendedwitness::<P, O>(owf_key, owf_input).0
-    }
-
-    fn prove<P, O>(
-        w: &GenericArray<u8, O::LBYTES>,
-        u: &GenericArray<u8, O::LAMBDALBYTES>,
-        gv: &GenericArray<GenericArray<u8, O::LAMBDALBYTES>, O::LAMBDA>,
-        owf_input: &GenericArray<u8, O::InputSize>,
-        owf_output: &GenericArray<u8, O::OutputSize>,
-        chall: &GenericArray<u8, O::CHALL>,
-    ) -> (
-        Box<GenericArray<u8, O::LAMBDABYTES>>,
-        Box<GenericArray<u8, O::LAMBDABYTES>>,
-    )
-    where
-        P: PARAM,
-        O: PARAMOWF,
-    {
-        aes_prove::<P, O>(w, u, gv, owf_input, owf_output, chall)
-    }
-
-    fn verify<P, O>(
-        d: &GenericArray<u8, O::LBYTES>,
-        gq: &GenericArray<GenericArray<u8, O::LAMBDALBYTES>, O::LAMBDA>,
-        a_t: &GenericArray<u8, O::LAMBDABYTES>,
-        chall2: &GenericArray<u8, O::CHALL>,
-        chall3: &GenericArray<u8, P::LAMBDABYTES>,
-        owf_input: &GenericArray<u8, O::InputSize>,
-        owf_output: &GenericArray<u8, O::OutputSize>,
-    ) -> GenericArray<u8, O::LAMBDABYTES>
-    where
-        P: PARAM,
-        O: PARAMOWF,
-    {
-        aes_verify::<P, O>(d, gq, a_t, chall2, chall3, owf_input, owf_output)
-    }
-
-    ///Input : the parameter of the faest protocol
-    /// Output : sk : inputOWF||keyOWF, pk : inputOWF||outputOWF
-    fn keygen_with_rng<P, O>(mut rng: impl RngCore) -> Key<O>
-    where
-        P: PARAM,
-        O: PARAMOWF,
-    {
-        loop {
-            // This is a quirk of the NIST PRG to generate the test vectors. The array has to be sampled at once.
-            let mut sk: GenericArray<u8, O::SK> = GenericArray::default();
-            rng.fill_bytes(&mut sk);
-
-            let owf_input = GenericArray::from_slice(&sk[..O::InputSize::USIZE]);
-            let owf_key = GenericArray::from_slice(&sk[O::InputSize::USIZE..]);
-
-            let test = aes_extendedwitness::<P, O>(owf_key, owf_input).1;
-            if !test {
-                continue;
-            }
-
-            let mut owf_output = GenericArray::default();
-            O::evaluate_owf(owf_key, owf_input, &mut owf_output);
-
-            return (
-                SecretKey {
-                    owf_key: owf_key.clone(),
-                    owf_input: owf_input.clone(),
-                    owf_output: owf_output.clone(),
-                },
-                PublicKey {
-                    owf_input: owf_input.clone(),
-                    owf_output,
-                },
-            );
-        }
-    }
-}
-
-pub struct EmCypher {}
-
-impl Variant for EmCypher {
-    fn witness<P, O>(
-        owf_key: &GenericArray<u8, O::LAMBDABYTES>,
-        owf_input: &GenericArray<u8, O::InputSize>,
-    ) -> Box<GenericArray<u8, O::LBYTES>>
-    where
-        P: PARAM,
-        O: PARAMOWF,
-    {
-        em_extendedwitness::<P, O>(owf_key, owf_input).0
-    }
-
-    fn prove<P, O>(
-        w: &GenericArray<u8, O::LBYTES>,
-        u: &GenericArray<u8, O::LAMBDALBYTES>,
-        gv: &GenericArray<GenericArray<u8, O::LAMBDALBYTES>, O::LAMBDA>,
-        owf_input: &GenericArray<u8, O::InputSize>,
-        owf_output: &GenericArray<u8, O::OutputSize>,
-        chall: &GenericArray<u8, O::CHALL>,
-    ) -> (
-        Box<GenericArray<u8, O::LAMBDABYTES>>,
-        Box<GenericArray<u8, O::LAMBDABYTES>>,
-    )
-    where
-        P: PARAM,
-        O: PARAMOWF,
-    {
-        em_prove::<P, O>(w, u, gv, owf_input, owf_output, chall)
-    }
-
-    fn verify<P, O>(
-        d: &GenericArray<u8, O::LBYTES>,
-        gq: &GenericArray<GenericArray<u8, O::LAMBDALBYTES>, O::LAMBDA>,
-        a_t: &GenericArray<u8, O::LAMBDABYTES>,
-        chall2: &GenericArray<u8, O::CHALL>,
-        chall3: &GenericArray<u8, P::LAMBDABYTES>,
-        owf_input: &GenericArray<u8, O::InputSize>,
-        owf_output: &GenericArray<u8, O::OutputSize>,
-    ) -> GenericArray<u8, O::LAMBDABYTES>
-    where
-        P: PARAM,
-        O: PARAMOWF,
-    {
-        em_verify::<P, O>(d, gq, a_t, chall2, chall3, owf_input, owf_output)
-    }
-
-    fn keygen_with_rng<P, O>(mut rng: impl RngCore) -> Key<O>
-    where
-        P: PARAM,
-        O: PARAMOWF,
-    {
-        loop {
-            // This is a quirk of the NIST PRG to generate the test vectors. The array has to be sampled at once.
-            let mut sk: GenericArray<u8, O::SK> = GenericArray::default();
-            rng.fill_bytes(&mut sk);
-
-            let owf_input = GenericArray::from_slice(&sk[..O::InputSize::USIZE]);
-            let owf_key = GenericArray::from_slice(&sk[O::InputSize::USIZE..]);
-
-            let test = em_extendedwitness::<P, O>(owf_key, owf_input).1;
-            if !test {
-                continue;
-            }
-
-            let mut owf_output = GenericArray::default();
-            O::evaluate_owf(owf_key, owf_input, &mut owf_output);
-
-            return (
-                SecretKey {
-                    owf_key: owf_key.clone(),
-                    owf_input: owf_input.clone(),
-                    owf_output: owf_output.clone(),
-                },
-                PublicKey {
-                    owf_input: owf_input.clone(),
-                    owf_output,
-                },
-            );
-        }
-    }
-}
-=======
-
-
-
-
->>>>>>> baebdeb7
-
 type RO<P> = <<<P as PARAM>::OWF as PARAMOWF>::BaseParams as BaseParameters>::RandomOracle;
 
 pub fn faest_keygen<P, R>(rng: R) -> Key<P::OWF>
@@ -429,7 +203,7 @@
     P: PARAM,
     R: CryptoRngCore,
 {
-    <<P as PARAM>::OWF as PARAMOWF>::Cypher::keygen_with_rng::<P, <P as PARAM>::OWF>(rng)
+    P::Cypher::keygen_with_rng::<P>(rng)
 }
 
 ///input : Message (an array of bytes), sk : secret key, pk : public key, rho : lambda bits
@@ -446,18 +220,10 @@
     msg: &[u8],
     sk: &SecretKey<O>,
     rho: &[u8],
-<<<<<<< HEAD
     signature: &mut GenericArray<u8, P::SIG>,
 ) where
-    C: Variant,
     P: PARAM<OWF = O>,
-    O: PARAMOWF<Cypher = C>,
-=======
-) -> Box<GenericArray<u8, P::SIG>>
-where
-    P: PARAM,
-    O: PARAMOWF + PARAMOWF<LAMBDABYTES = P::LAMBDABYTES> + PARAMOWF<PK = <<P as parameter::PARAM>::OWF as PARAMOWF>::PK> + PARAMOWF<LAMBDA = P::LAMBDA> + PARAMOWF<CHALL = <<P as parameter::PARAM>::OWF as PARAMOWF>::CHALL> + PARAMOWF<LAMBDALBYTES = <<P as parameter::PARAM>::OWF as PARAMOWF>::LAMBDALBYTES>,
->>>>>>> baebdeb7
+    O: PARAMOWF,
 {
     let lambda = <O::LAMBDA as Unsigned>::to_usize() / 8;
     let l = <P::L as Unsigned>::to_usize() / 8;
@@ -504,11 +270,7 @@
         GenericArray::default();
     h1_hasher.finish().read(&mut hv);
 
-<<<<<<< HEAD
-    let w = C::witness::<P, O>(&sk.owf_key, &sk.owf_input);
-=======
-    let w = P::Cypher::witness::<P>(sk, pk);
->>>>>>> baebdeb7
+    let w = P::Cypher::witness::<P>(&sk.owf_key, &sk.owf_input);
     let d = GenericArray::<u8, O::LBYTES>::from_iter(zip(w.iter(), &u[..l]).map(|(w, u)| w ^ *u));
 
     let mut h2_hasher = RO::<P>::h2_init();
@@ -533,14 +295,11 @@
                     })
                     .collect::<Vec<GenericArray<u8, O::LAMBDALBYTES>>>()
             })
-            .collect::<GenericArray<GenericArray<u8, O::LAMBDALBYTES>, O::LAMBDA>>())
-    ;
-
-<<<<<<< HEAD
-    let (a_t, b_t) = C::prove::<P, O>(&w, new_u, &new_gv, &sk.owf_input, &sk.owf_output, &chall2);
-=======
-    let (a_t, b_t) = P::Cypher::prove::<P>(&w, new_u, &new_gv, pk, &chall2);
->>>>>>> baebdeb7
+            .collect::<GenericArray<GenericArray<u8, O::LAMBDALBYTES>, O::LAMBDA>>(),
+    );
+
+    let (a_t, b_t) =
+        P::Cypher::prove::<P>(&w, new_u, &new_gv, &sk.owf_input, &sk.owf_output, &chall2);
 
     let mut h2_hasher = RO::<P>::h2_init();
     h2_hasher.update(&chall2);
@@ -570,14 +329,10 @@
 
 #[allow(unused_assignments)]
 #[allow(clippy::type_complexity)]
-<<<<<<< HEAD
-pub fn faest_verify<C, P, O>(msg: &[u8], pk: &PublicKey<O>, sigma: &[u8]) -> bool
-=======
-pub fn faest_verify<P, O>(msg: &[u8], pk: GenericArray<u8, O::PK>, sigma: &[u8]) -> bool
->>>>>>> baebdeb7
-where
-    P: PARAM,
-    O: PARAMOWF + PARAMOWF<CHALL = <<P as parameter::PARAM>::OWF as PARAMOWF>::CHALL> + PARAMOWF<PK = <<P as parameter::PARAM>::OWF as PARAMOWF>::PK>,
+pub fn faest_verify<P, O>(msg: &[u8], pk: &PublicKey<O>, sigma: &[u8]) -> bool
+where
+    P: PARAM<OWF = O>,
+    O: PARAMOWF,
 {
     let lhat = <O::LHATBYTES as Unsigned>::to_usize();
     let sig = <P::SIG as Unsigned>::to_usize();
@@ -586,14 +341,9 @@
     let tau = <P::TAU as Unsigned>::to_usize();
 
     let chall3 = GenericArray::from_slice(&sigma[sig - (16 + lambda)..sig - 16]);
-<<<<<<< HEAD
     let mut h1_hasher = RO::<P>::h1_init();
     h1_hasher.update(&pk.owf_input);
     h1_hasher.update(&pk.owf_output);
-=======
-    let mut h1_hasher = RO::<O>::h1_init();
-    h1_hasher.update(&pk);
->>>>>>> baebdeb7
     h1_hasher.update(msg);
     let mut mu: GenericArray<u8, <O::BaseParams as BaseParameters>::LambdaBytesTimes2> =
         GenericArray::default();
@@ -677,13 +427,8 @@
     h1_hasher.finish().read(&mut hv);
 
     let d = &sigma[lhat * (tau - 1) + lambda + 2..lhat * (tau - 1) + lambda + 2 + l];
-<<<<<<< HEAD
     let mut chall2 = GenericArray::<u8, O::CHALL>::default();
     let mut h2_hasher = RO::<P>::h2_init();
-=======
-    let mut chall2: GenericArray<u8, O::CHALL> = GenericArray::default();
-    let mut h2_hasher = RO::<O>::h2_init();
->>>>>>> baebdeb7
     h2_hasher.update(&chall1);
     h2_hasher.update(u_t);
     h2_hasher.update(&hv);
@@ -702,18 +447,14 @@
                             .copied()
                             .collect::<GenericArray<u8, _>>()
                     })
-                    .collect::<Vec<GenericArray<u8,  <<P as PARAM>::OWF as PARAMOWF>::LAMBDALBYTES>>>()
+                    .collect::<Vec<GenericArray<u8, _>>>()
             })
-            .collect::<GenericArray<GenericArray<u8, <<P as PARAM>::OWF as PARAMOWF>::LAMBDALBYTES>, P::LAMBDA>>(),
+            .collect::<GenericArray<GenericArray<u8, _>, _>>(),
         GenericArray::from_slice(a_t),
         &chall2,
         chall3,
-<<<<<<< HEAD
         &pk.owf_input,
         &pk.owf_output,
-=======
-        &pk,
->>>>>>> baebdeb7
     );
 
     let mut h2_hasher = RO::<P>::h2_init();
@@ -854,34 +595,21 @@
     fn run_faest_test<P: PARAM>() {
         let mut rng = rand::thread_rng();
         for _i in 0..RUNS {
-<<<<<<< HEAD
-            let (sk, pk) = <P::OWF as PARAMOWF>::Cypher::keygen_with_rng::<P, P::OWF>(&mut rng);
+            let (sk, pk) = P::Cypher::keygen_with_rng::<P>(&mut rng);
             let msg = random_message(&mut rng);
             let mut sigma = GenericArray::default_boxed();
-            faest_sign::<<P::OWF as PARAMOWF>::Cypher, P, P::OWF>(&msg, &sk, &[], &mut sigma);
-            let res_true =
-                faest_verify::<<P::OWF as PARAMOWF>::Cypher, P, P::OWF>(&msg, &pk, &sigma);
-=======
-            let (pk, sk) = AesCypher::<PARAMOWF128>::keygen_with_rng::<PARAM128S>(&mut rng);
-            let msg = random_message(&mut rng);
-            let sigma = faest_sign::<PARAM128S, PARAMOWF128>(
-                &msg,
-                GenericArray::from_slice(&sk[16..]),
-                GenericArray::from_slice(&pk),
-                &[],
-            );
-            let res_true = faest_verify::<PARAM128S, PARAMOWF128>(
-                &msg,
-                (*GenericArray::from_slice(&pk)).clone(),
-                &sigma,
-            );
->>>>>>> baebdeb7
+            faest_sign::<P, P::OWF>(&msg, &sk, &[], &mut sigma);
+            let res_true = faest_verify::<P, P::OWF>(&msg, &pk, &sigma);
             assert!(res_true);
         }
     }
 
     #[test]
-<<<<<<< HEAD
+    fn faest_aes_test_128f() {
+        run_faest_test::<PARAM128F>();
+    }
+
+    #[test]
     fn faest_aes_test_128s() {
         run_faest_test::<PARAM128S>();
     }
@@ -894,266 +622,46 @@
     #[test]
     fn faest_aes_test_192s() {
         run_faest_test::<PARAM192S>();
-=======
-    fn faest_aes_test_128f() {
-        let mut rng = rand::thread_rng();
-        for _i in 0..RUNS {
-            let (pk, sk) = AesCypher::<PARAMOWF128>::keygen_with_rng::<PARAM128F>(&mut rng);
-            let msg = random_message(&mut rng);
-            let sigma = faest_sign::<PARAM128F, PARAMOWF128>(
-                &msg,
-                GenericArray::from_slice(&sk[16..]),
-                GenericArray::from_slice(&pk),
-                &[],
-            );
-            let res_true = faest_verify::<PARAM128F, PARAMOWF128>(
-                &msg,
-                (*GenericArray::from_slice(&pk)).clone(),
-                &sigma,
-            );
-
-            assert!(res_true);
-        }
-    }
-
-    #[test]
-    fn faest_aes_test_192s() {
-        let mut rng = rand::thread_rng();
-        for _i in 0..RUNS {
-            let (pk, sk) = AesCypher::<PARAMOWF192>::keygen_with_rng::<PARAM192S>(&mut rng);
-            let msg = random_message(&mut rng);
-            let sigma = faest_sign::<PARAM192S, PARAMOWF192>(
-                &msg,
-                GenericArray::from_slice(&sk[32..56]),
-                GenericArray::from_slice(&pk),
-                &[],
-            );
-            let res_true = faest_verify::<PARAM192S, PARAMOWF192>(
-                &msg,
-                (*GenericArray::from_slice(&pk)).clone(),
-                &sigma,
-            );
-            assert!(res_true);
-        }
-    }
-
-    #[test]
-    fn faest_aes_test_192f() {
-        let mut rng = rand::thread_rng();
-        for _i in 0..RUNS {
-            let (pk, sk) = AesCypher::<PARAMOWF192>::keygen_with_rng::<PARAM192F>(&mut rng);
-            let msg = random_message(&mut rng);
-            let sigma = faest_sign::<PARAM192F, PARAMOWF192>(
-                &msg,
-                GenericArray::from_slice(&sk[32..56]),
-                GenericArray::from_slice(&pk),
-                &[],
-            );
-            let res_true = faest_verify::<PARAM192F, PARAMOWF192>(
-                &msg,
-                (*GenericArray::from_slice(&pk)).clone(),
-                &sigma,
-            );
-            assert!(res_true);
-        }
->>>>>>> baebdeb7
     }
 
     #[test]
     fn faest_aes_test_256s() {
-<<<<<<< HEAD
         run_faest_test::<PARAM256S>();
-=======
-        let mut rng = rand::thread_rng();
-        for _i in 0..RUNS {
-            let (pk, sk) = AesCypher::<PARAMOWF256>::keygen_with_rng::<PARAM256S>(&mut rng);
-            let msg = random_message(&mut rng);
-            let sigma = faest_sign::<PARAM256S, PARAMOWF256>(
-                &msg,
-                GenericArray::from_slice(&sk[32..]),
-                GenericArray::from_slice(&pk),
-                &[],
-            );
-            let res_true = faest_verify::<PARAM256S, PARAMOWF256>(
-                &msg,
-                (*GenericArray::from_slice(&pk)).clone(),
-                &sigma,
-            );
-            assert!(res_true);
-        }
->>>>>>> baebdeb7
     }
 
     #[test]
     fn faest_aes_test_256f() {
-<<<<<<< HEAD
         run_faest_test::<PARAM256F>();
-=======
-        let mut rng = rand::thread_rng();
-        for _i in 0..RUNS {
-            let (pk, sk) = AesCypher::<PARAMOWF256>::keygen_with_rng::<PARAM256F>(&mut rng);
-            let msg = random_message(&mut rng);
-            let sigma = faest_sign::<PARAM256F, PARAMOWF256>(
-                &msg,
-                GenericArray::from_slice(&sk[32..]),
-                GenericArray::from_slice(&pk),
-                &[],
-            );
-            let res_true = faest_verify::<PARAM256F, PARAMOWF256>(
-                &msg,
-                (*GenericArray::from_slice(&pk)).clone(),
-                &sigma,
-            );
-            assert!(res_true);
-        }
->>>>>>> baebdeb7
     }
 
     #[test]
     fn faest_em_test_128s() {
-<<<<<<< HEAD
         run_faest_test::<PARAM128SEM>();
+    }
+
+    #[test]
+    fn faest_em_test_128f() {
+        run_faest_test::<PARAM128FEM>();
     }
 
     #[test]
     fn faest_em_test_192f() {
         run_faest_test::<PARAM192FEM>();
-=======
-        let mut rng = rand::thread_rng();
-        for _i in 0..RUNS {
-            let (pk, sk) = EmCypher::<PARAMOWF128EM>::keygen_with_rng::<PARAM128SEM>(&mut rng);
-            let msg = random_message(&mut rng);
-            let sigma = faest_sign::<PARAM128SEM, PARAMOWF128EM>(
-                &msg,
-                GenericArray::from_slice(&sk[16..]),
-                GenericArray::from_slice(&pk),
-                &[],
-            );
-            let res_true = faest_verify::<PARAM128SEM, PARAMOWF128EM>(
-                &msg,
-                (*GenericArray::from_slice(&pk)).clone(),
-                &sigma,
-            );
-            assert!(res_true);
-        }
-    }
-
-    #[test]
-    fn faest_em_test_128f() {
-        let mut rng = rand::thread_rng();
-        for _i in 0..RUNS {
-            let (pk, sk) = EmCypher::<PARAMOWF128EM>::keygen_with_rng::<PARAM128FEM>(&mut rng);
-            let msg = random_message(&mut rng);
-            let sigma = faest_sign::<PARAM128FEM, PARAMOWF128EM>(
-                &msg,
-                GenericArray::from_slice(&sk[16..]),
-                GenericArray::from_slice(&pk),
-                &[],
-            );
-            let res_true = faest_verify::<PARAM128FEM, PARAMOWF128EM>(
-                &msg,
-                (*GenericArray::from_slice(&pk)).clone(),
-                &sigma,
-            );
-            assert!(res_true);
-        }
->>>>>>> baebdeb7
     }
 
     #[test]
     fn faest_em_test_192s() {
-<<<<<<< HEAD
         run_faest_test::<PARAM192SEM>();
-=======
-        let mut rng = rand::thread_rng();
-        for _i in 0..RUNS {
-            let (pk, sk) = EmCypher::<PARAMOWF192EM>::keygen_with_rng::<PARAM192SEM>(&mut rng);
-            let msg = random_message(&mut rng);
-            let sigma = faest_sign::<PARAM192SEM, PARAMOWF192EM>(
-                &msg,
-                GenericArray::from_slice(&sk[24..]),
-                GenericArray::from_slice(&pk),
-                &[],
-            );
-            let res_true = faest_verify::<PARAM192SEM, PARAMOWF192EM>(
-                &msg,
-                (*GenericArray::from_slice(&pk)).clone(),
-                &sigma,
-            );
-            assert!(res_true);
-        }
-    }
-
-    #[test]
-    fn faest_em_test_192f() {
-        let mut rng = rand::thread_rng();
-        for _i in 0..RUNS {
-            let (pk, sk) = EmCypher::<PARAMOWF192EM>::keygen_with_rng::<PARAM192FEM>(&mut rng);
-            let msg = random_message(&mut rng);
-            let sigma = faest_sign::<PARAM192FEM, PARAMOWF192EM>(
-                &msg,
-                GenericArray::from_slice(&sk[24..]),
-                GenericArray::from_slice(&pk),
-                &[],
-            );
-            let res_true = faest_verify::<PARAM192FEM, PARAMOWF192EM>(
-                &msg,
-                (*GenericArray::from_slice(&pk)).clone(),
-                &sigma,
-            );
-            assert!(res_true);
-        }
->>>>>>> baebdeb7
     }
 
     #[test]
     fn faest_em_test_256s() {
-<<<<<<< HEAD
         run_faest_test::<PARAM256SEM>();
-=======
-        let mut rng = rand::thread_rng();
-        for _i in 0..RUNS {
-            let (pk, sk) = EmCypher::<PARAMOWF256EM>::keygen_with_rng::<PARAM256SEM>(&mut rng);
-            let msg = random_message(&mut rng);
-            let sigma = faest_sign::<PARAM256SEM, PARAMOWF256EM>(
-                &msg,
-                GenericArray::from_slice(&sk[32..]),
-                GenericArray::from_slice(&pk),
-                &[],
-            );
-            let res_true = faest_verify::<PARAM256SEM, PARAMOWF256EM>(
-                &msg,
-                (*GenericArray::from_slice(&pk)).clone(),
-                &sigma,
-            );
-            assert!(res_true);
-        }
->>>>>>> baebdeb7
     }
 
     #[test]
     fn faest_em_test_256f() {
-<<<<<<< HEAD
         run_faest_test::<PARAM256FEM>();
-=======
-        let mut rng = rand::thread_rng();
-        for _i in 0..RUNS {
-            let (pk, sk) = EmCypher::<PARAMOWF256EM>::keygen_with_rng::<PARAM256FEM>(&mut rng);
-            let msg = random_message(&mut rng);
-            let sigma = faest_sign::<PARAM256FEM, PARAMOWF256EM>(
-                &msg,
-                GenericArray::from_slice(&sk[32..]),
-                GenericArray::from_slice(&pk),
-                &[],
-            );
-            let res_true = faest_verify::<PARAM256FEM, PARAMOWF256EM>(
-                &msg,
-                (*GenericArray::from_slice(&pk)).clone(),
-                &sigma,
-            );
-            assert!(res_true);
-        }
->>>>>>> baebdeb7
     }
 
     ///NIST tests
@@ -1215,23 +723,14 @@
         ret
     }
 
-<<<<<<< HEAD
     fn test_nist<P: PARAM>(test_data: &str) {
-=======
-    fn test_nist<P: PARAM>(
-        test_data: &str,
-        sk_offset: usize,
-        sk_offset_2: usize,
-    ) {
->>>>>>> baebdeb7
         let datas = read_kats(test_data);
         for data in datas {
             let mut rng = NistPqcAes256CtrRng::try_from(data.seed.as_slice()).unwrap();
             let msg = data.message;
             let sig = data.sm;
 
-<<<<<<< HEAD
-            let keypair = <P::OWF as PARAMOWF>::Cypher::keygen_with_rng::<P, P::OWF>(&mut rng);
+            let keypair = P::Cypher::keygen_with_rng::<P>(&mut rng);
             assert_eq!(data.pk.as_slice(), keypair.1.as_bytes().as_slice());
             assert_eq!(data.sk.as_slice(), keypair.0.as_bytes().as_slice());
 
@@ -1239,189 +738,70 @@
             rng.fill_bytes(&mut rho);
 
             let mut signature = GenericArray::default_boxed();
-            faest_sign::<<P::OWF as PARAMOWF>::Cypher, P, P::OWF>(
-=======
-            let keypair = P::Cypher::keygen_with_rng::<P>(&mut rng);
-            assert_eq!(pk.as_slice(), keypair.0.as_slice());
-
-            let mut rho = GenericArray::<u8, <<P as parameter::PARAM>::OWF as PARAMOWF>::LAMBDABYTES>::default();
-            rng.fill_bytes(&mut rho);
-
-            let signature = faest_sign::<P, P::OWF>(
->>>>>>> baebdeb7
-                &msg,
-                &keypair.0,
-                &rho,
-                &mut signature,
-            );
+            faest_sign::<P, P::OWF>(&msg, &keypair.0, &rho, &mut signature);
             assert_eq!(&sig[..sig.len() - signature.len()], &msg);
             assert_eq!(&sig[sig.len() - signature.len()..], signature.as_slice());
-<<<<<<< HEAD
-            assert!(faest_verify::<<P::OWF as PARAMOWF>::Cypher, P, P::OWF>(
-                &msg, &keypair.1, &signature
-=======
-            assert!(faest_verify::<P, P::OWF>(
-                &msg,
-                (*GenericArray::from_slice(&pk)).clone(),
-                &signature
->>>>>>> baebdeb7
-            ));
+            assert!(faest_verify::<P, P::OWF>(&msg, &keypair.1, &signature));
         }
     }
 
     #[test]
     fn test_nist_faest_128s_aes() {
-<<<<<<< HEAD
         test_nist::<PARAM128S>(include_str!("../PQCsignKAT_faest_128s.rsp"));
-=======
-        test_nist::<PARAM128S>(
-            include_str!("../PQCsignKAT_faest_128s.rsp"),
-            16,
-            32,
-        );
->>>>>>> baebdeb7
     }
 
     #[test]
     fn test_nist_faest_128f_aes() {
-<<<<<<< HEAD
         test_nist::<PARAM128F>(include_str!("../PQCsignKAT_faest_128f.rsp"));
-=======
-        test_nist::<PARAM128F>(
-            include_str!("../PQCsignKAT_faest_128f.rsp"),
-            16,
-            32,
-        );
->>>>>>> baebdeb7
     }
 
     #[test]
     fn test_nist_faest_192s_aes() {
-<<<<<<< HEAD
         test_nist::<PARAM192S>(include_str!("../PQCsignKAT_faest_192s.rsp"));
-=======
-        test_nist::<PARAM192S>(
-            include_str!("../PQCsignKAT_faest_192s.rsp"),
-            32,
-            56,
-        );
->>>>>>> baebdeb7
     }
 
     #[test]
     fn test_nist_faest_192f_aes() {
-<<<<<<< HEAD
         test_nist::<PARAM192F>(include_str!("../PQCsignKAT_faest_192f.rsp"));
-=======
-        test_nist::<PARAM192F>(
-            include_str!("../PQCsignKAT_faest_192f.rsp"),
-            32,
-            56,
-        );
->>>>>>> baebdeb7
     }
 
     #[test]
     fn test_nist_faest_256s_aes() {
-<<<<<<< HEAD
         test_nist::<PARAM256S>(include_str!("../PQCsignKAT_faest_256s.rsp"));
-=======
-        test_nist::<PARAM256S>(
-            include_str!("../PQCsignKAT_faest_256s.rsp"),
-            32,
-            64,
-        );
->>>>>>> baebdeb7
     }
 
     #[test]
     fn test_nist_faest_256f_aes() {
-<<<<<<< HEAD
         test_nist::<PARAM256F>(include_str!("../PQCsignKAT_faest_256f.rsp"));
-=======
-        test_nist::<PARAM256F>(
-            include_str!("../PQCsignKAT_faest_256f.rsp"),
-            32,
-            64,
-        );
->>>>>>> baebdeb7
     }
 
     #[test]
     fn test_nist_faest_128s_em() {
-<<<<<<< HEAD
         test_nist::<PARAM128SEM>(include_str!("../PQCsignKAT_faest_em_128s.rsp"));
-=======
-        test_nist::<PARAM128SEM>(
-            include_str!("../PQCsignKAT_faest_em_128s.rsp"),
-            16,
-            32,
-        );
->>>>>>> baebdeb7
     }
 
     #[test]
     fn test_nist_faest_128f_em() {
-<<<<<<< HEAD
         test_nist::<PARAM128FEM>(include_str!("../PQCsignKAT_faest_em_128f.rsp"));
-=======
-        test_nist::<PARAM128FEM>(
-            include_str!("../PQCsignKAT_faest_em_128f.rsp"),
-            16,
-            32,
-        );
->>>>>>> baebdeb7
     }
 
     #[test]
     fn test_nist_faest_192s_em() {
-<<<<<<< HEAD
         test_nist::<PARAM192SEM>(include_str!("../PQCsignKAT_faest_em_192s.rsp"));
-=======
-        test_nist::<PARAM192SEM>(
-            include_str!("../PQCsignKAT_faest_em_192s.rsp"),
-            24,
-            48,
-        );
->>>>>>> baebdeb7
     }
 
     #[test]
     fn test_nist_faest192f_em() {
-<<<<<<< HEAD
         test_nist::<PARAM192FEM>(include_str!("../PQCsignKAT_faest_em_192f.rsp"));
-=======
-        test_nist::<PARAM192FEM>(
-            include_str!("../PQCsignKAT_faest_em_192f.rsp"),
-            24,
-            48,
-        );
->>>>>>> baebdeb7
     }
 
     #[test]
     fn test_nist_faest_256s_em() {
-<<<<<<< HEAD
         test_nist::<PARAM256SEM>(include_str!("../PQCsignKAT_faest_em_256s.rsp"));
-=======
-        test_nist::<PARAM256SEM>(
-            include_str!("../PQCsignKAT_faest_em_256s.rsp"),
-            32,
-            64,
-        );
->>>>>>> baebdeb7
     }
 
     #[test]
     fn test_nist_faest_256f_em() {
-<<<<<<< HEAD
         test_nist::<PARAM256FEM>(include_str!("../PQCsignKAT_faest_em_256f.rsp"));
-=======
-        test_nist::<PARAM256FEM>(
-            include_str!("../PQCsignKAT_faest_em_256f.rsp"),
-            32,
-            64,
-        );
->>>>>>> baebdeb7
     }
 }