--- conflicted
+++ resolved
@@ -18,14 +18,7 @@
 pub trait Variant {
     ///input : key (len lambda, snd part of sk); public key
     ///output : witness of l bits
-<<<<<<< HEAD
     fn witness<P, O, T>(k: &GenericArray<u8, O::LAMBDABYTES>, pk: &GenericArray<u8, O::PK>) -> Box<GenericArray<u8, O::LBYTES>>
-=======
-    fn witness<P, O>(
-        k: &GenericArray<u8, O::LAMBDABYTES>,
-        pk: &GenericArray<u8, O::PK>,
-    ) -> GenericArray<u8, O::LBYTES>
->>>>>>> 5c37306e
     where
         P: PARAM,
         O: PARAMOWF;
@@ -37,16 +30,8 @@
         u: &GenericArray<u8, O::LAMBDALBYTES>,
         gv: &GenericArray<GenericArray<u8, O::LAMBDALBYTES>, O::LAMBDA>,
         pk: &GenericArray<u8, O::PK>,
-<<<<<<< HEAD
         chall: &GenericArray<u8, O::CHALL>
     ) -> (Box<GenericArray<u8, O::LAMBDABYTES>>, Box<GenericArray<u8, O::LAMBDABYTES>>)
-=======
-        chall: &GenericArray<u8, O::CHALL>,
-    ) -> (
-        GenericArray<u8, O::LAMBDABYTES>,
-        GenericArray<u8, O::LAMBDABYTES>,
-    )
->>>>>>> 5c37306e
     where
         P: PARAM,
         O: PARAMOWF;
@@ -67,17 +52,7 @@
 
     ///input : a random number generator
     /// output = pk : input, output; sk : input, key; rho (len = Lambda bytes)
-<<<<<<< HEAD
     fn keygen_with_rng<P, O>(rng: impl RngCore) -> (GenericArray<u8, O::PK>, Box<GenericArray<u8, O::SK>>, Box<GenericArray<u8, O::LAMBDABYTES>>)
-=======
-    fn keygen_with_rng<P, O>(
-        rng: impl RngCore,
-    ) -> (
-        GenericArray<u8, O::PK>,
-        GenericArray<u8, O::SK>,
-        GenericArray<u8, O::LAMBDABYTES>,
-    )
->>>>>>> 5c37306e
     where
         P: PARAM,
         O: PARAMOWF;
@@ -86,14 +61,7 @@
 pub struct AesCypher {}
 
 impl Variant for AesCypher {
-<<<<<<< HEAD
     fn witness<P, O, T>(k: &GenericArray<u8, O::LAMBDABYTES>, pk: &GenericArray<u8, O::PK>) -> Box<GenericArray<u8, O::LBYTES>>
-=======
-    fn witness<P, O>(
-        k: &GenericArray<u8, O::LAMBDABYTES>,
-        pk: &GenericArray<u8, O::PK>,
-    ) -> GenericArray<u8, O::LBYTES>
->>>>>>> 5c37306e
     where
         P: PARAM,
         O: PARAMOWF,
@@ -106,25 +74,13 @@
         u: &GenericArray<u8, O::LAMBDALBYTES>,
         gv: &GenericArray<GenericArray<u8, O::LAMBDALBYTES>, O::LAMBDA>,
         pk: &GenericArray<u8, O::PK>,
-<<<<<<< HEAD
         chall: &GenericArray<u8, O::CHALL>
     ) -> (Box<GenericArray<u8, O::LAMBDABYTES>>, Box<GenericArray<u8, O::LAMBDABYTES>>)
-=======
-        chall: &GenericArray<u8, O::CHALL>,
-    ) -> (
-        GenericArray<u8, O::LAMBDABYTES>,
-        GenericArray<u8, O::LAMBDABYTES>,
-    )
->>>>>>> 5c37306e
-    where
-        P: PARAM,
-        O: PARAMOWF,
-    {
-<<<<<<< HEAD
+    where
+        P: PARAM,
+        O: PARAMOWF,
+    {
         aes_prove::<T, P, O>(w, u, Box::new(gv), pk, chall)
-=======
-        aes_prove::<P, O>(w, u, gv, pk, chall)
->>>>>>> 5c37306e
     }
 
     fn verify<P, O>(
@@ -145,17 +101,7 @@
     ///Input : the parameter of the faest protocol
     /// Output : sk : inputOWF||keyOWF, pk : inputOWF||outputOWF
     #[allow(clippy::never_loop)]
-<<<<<<< HEAD
     fn keygen_with_rng<P, O>(mut rng: impl RngCore) -> (GenericArray<u8, O::PK>, Box<GenericArray<u8, O::SK>>, Box<GenericArray<u8, O::LAMBDABYTES>>)
-=======
-    fn keygen_with_rng<P, O>(
-        mut rng: impl RngCore,
-    ) -> (
-        GenericArray<u8, O::PK>,
-        GenericArray<u8, O::SK>,
-        GenericArray<u8, O::LAMBDABYTES>,
-    )
->>>>>>> 5c37306e
     where
         P: PARAM,
         O: PARAMOWF,
@@ -165,13 +111,8 @@
         let beta = <P::BETA as Unsigned>::to_u8();
         let pk_len = <O::PK as Unsigned>::to_usize() / 2;
         'boucle: loop {
-<<<<<<< HEAD
             let mut rho : Box<GenericArray<u8, O::LAMBDABYTES>> = GenericArray::default_boxed();
             let mut sk: Box<GenericArray<u8, O::SK>> = GenericArray::default_boxed();
-=======
-            let mut rho: GenericArray<u8, O::LAMBDABYTES> = GenericArray::default();
-            let mut sk: GenericArray<u8, O::SK> = GenericArray::default();
->>>>>>> 5c37306e
             let test: bool;
             rng.fill_bytes(&mut sk);
             test = aes_extendedwitness::<P, O>(
@@ -186,20 +127,8 @@
                 aes::cipher::generic_array::GenericArray<u8, _>,
                 _,
             >;
-<<<<<<< HEAD
             let rk = rijndael_key_schedule(&sk[16 * <P::BETA as Unsigned>::to_usize()..], 4, <O::NK as Unsigned>::to_u8(), <O::R as Unsigned>::to_u8(), <O::SKE as Unsigned>::to_u8()).0;
             let mut y : Box<GenericArray<u8, O::PK>> = GenericArray::default_boxed();
-=======
-            let rk = rijndael_key_schedule(
-                &sk[16 * <P::BETA as Unsigned>::to_usize()..],
-                4,
-                <O::NK as Unsigned>::to_u8(),
-                <O::R as Unsigned>::to_u8(),
-                <O::SKE as Unsigned>::to_u8(),
-            )
-            .0;
-            let mut y: GenericArray<u8, O::PK> = GenericArray::default();
->>>>>>> 5c37306e
             let mut index = 0;
             if beta == 1 {
                 cypher = rijndael_encrypt(&rk, &[&sk[..16], &[0u8; 16]].concat(), 4, nk, r);
@@ -233,14 +162,7 @@
 pub struct EmCypher {}
 
 impl Variant for EmCypher {
-<<<<<<< HEAD
     fn witness<P, O, T>(k: &GenericArray<u8, O::LAMBDABYTES>, pk: &GenericArray<u8, O::PK>) -> Box<GenericArray<u8, O::LBYTES>>
-=======
-    fn witness<P, O>(
-        k: &GenericArray<u8, O::LAMBDABYTES>,
-        pk: &GenericArray<u8, O::PK>,
-    ) -> GenericArray<u8, O::LBYTES>
->>>>>>> 5c37306e
     where
         P: PARAM,
         O: PARAMOWF,
@@ -253,16 +175,8 @@
         u: &GenericArray<u8, O::LAMBDALBYTES>,
         gv: &GenericArray<GenericArray<u8, O::LAMBDALBYTES>, O::LAMBDA>,
         pk: &GenericArray<u8, O::PK>,
-<<<<<<< HEAD
         chall: &GenericArray<u8, O::CHALL>
     ) -> (Box<GenericArray<u8, O::LAMBDABYTES>>, Box<GenericArray<u8, O::LAMBDABYTES>>)
-=======
-        chall: &GenericArray<u8, O::CHALL>,
-    ) -> (
-        GenericArray<u8, O::LAMBDABYTES>,
-        GenericArray<u8, O::LAMBDABYTES>,
-    )
->>>>>>> 5c37306e
     where
         P: PARAM,
         O: PARAMOWF,
@@ -285,17 +199,7 @@
         em_verify::<P, O>(d, gq, a_t, chall2, chall3, pk)
     }
 
-<<<<<<< HEAD
     fn keygen_with_rng<P, O>(mut rng: impl RngCore) -> (GenericArray<u8, O::PK>, Box<GenericArray<u8, O::SK>>, Box<GenericArray<u8, O::LAMBDABYTES>>)
-=======
-    fn keygen_with_rng<P, O>(
-        mut rng: impl RngCore,
-    ) -> (
-        GenericArray<u8, O::PK>,
-        GenericArray<u8, O::SK>,
-        GenericArray<u8, O::LAMBDABYTES>,
-    )
->>>>>>> 5c37306e
     where
         P: PARAM,
         O: PARAMOWF,
@@ -305,13 +209,8 @@
         let r = <O::R as Unsigned>::to_u8();
         let nst = <O::NST as Unsigned>::to_u8();
         'boucle: loop {
-<<<<<<< HEAD
             let mut rho :Box<GenericArray<u8, O::LAMBDABYTES>> = GenericArray::default_boxed();
             let mut sk :Box<GenericArray<u8, O::SK>> = GenericArray::default_boxed();
-=======
-            let mut rho: GenericArray<u8, O::LAMBDABYTES> = GenericArray::default();
-            let mut sk: GenericArray<u8, O::SK> = GenericArray::default();
->>>>>>> 5c37306e
             rng.fill_bytes(&mut sk);
             let test = em_extendedwitness::<P, O>(
                 GenericArray::from_slice(&sk[lambda..]),
@@ -383,7 +282,6 @@
     let t0 = <P::TAU0 as Unsigned>::to_usize();
     let _k0 = <P::K0 as Unsigned>::to_u16();
     let _k1 = <P::K1 as Unsigned>::to_u16();
-<<<<<<< HEAD
     let mut mu : Box<GenericArray<u8, R::PRODLAMBDA2>> = GenericArray::default_boxed();
     R::h1(&[pk, msg].concat(), &mut mu);
     let mut riv : Box<GenericArray<u8, R::LAMBDA16>> = GenericArray::default_boxed();
@@ -403,41 +301,17 @@
         ]
         .concat(),
         &mut chall1,
-=======
-    let mut mu: GenericArray<u8, R::PRODLAMBDA2> = GenericArray::default();
-    R::h1(&[pk, msg].concat(), &mut mu);
-    let mut riv: GenericArray<u8, R::LAMBDA16> = GenericArray::default();
-    R::h3(&[sk.to_vec(), mu.to_vec(), rho.to_vec()].concat(), &mut riv);
-    let (r, iv) = (
-        GenericArray::from_slice(&riv[..lambda]),
-        GenericArray::from_slice(&riv[lambda..]),
->>>>>>> 5c37306e
-    );
-    let (hcom, decom, c, mut u, gv) = volecommit::<P, T, R>(r, &iv[..16].try_into().unwrap());
-    let mut chall1: GenericArray<u8, O::CHALL1> = GenericArray::default();
-    let mut h2_hasher = R::h2_init();
-    h2_hasher.update(&mu);
-    h2_hasher.update(&hcom);
-    c.iter().for_each(|buf| h2_hasher.update(&buf));
-    h2_hasher.update(&iv);
-    let mut reader = h2_hasher.finish();
-    reader.read(&mut chall1);
-
-    let vole_hasher = O::VoleHasher::new_vole_hasher(&chall1);
-
-    let u_t = vole_hasher.process(&u);
-    let gv_t: GenericArray<
-        GenericArray<GenericArray<u8, O::LAMBDAPLUS2>, O::LAMBDA>,
-        O::LAMBDALBYTES,
-    > = gv
+    );
+    let u_t = volehash::<T, O>(
+        &chall1,
+        GenericArray::from_slice(&u[..l + lambda]),
+        GenericArray::from_slice(&u[l + lambda..])
+    );
+    let gv_t: GenericArray<GenericArray<GenericArray<u8, O::LAMBDAPLUS2>, O::LAMBDA>, O::LAMBDALBYTES> = gv
         .iter()
         .map(|v| v.iter().map(|v| vole_hasher.process(v)).collect())
         .collect();
-<<<<<<< HEAD
     let mut hv : Box<GenericArray<u8, R::PRODLAMBDA2>> = GenericArray::default_boxed();
-=======
-    let mut hv: GenericArray<u8, R::PRODLAMBDA2> = GenericArray::default();
->>>>>>> 5c37306e
     R::h1(
         &gv_t.into_iter().flatten().flatten().collect::<Vec<u8>>()[..],
         &mut hv,
@@ -449,16 +323,8 @@
     )
     .map(|(w, u)| w ^ *u)
     .collect::<GenericArray<u8, O::LBYTES>>()[..];
-<<<<<<< HEAD
     let mut chall2 : Box<GenericArray<u8, O::CHALL>> = GenericArray::default_boxed();
     R::h2(&[chall1.to_vec(), u_t.to_vec(), hv.to_vec(), d.to_vec()].concat(), &mut chall2);
-=======
-    let mut chall2: GenericArray<u8, O::CHALL> = GenericArray::default();
-    R::h2(
-        &[chall1.to_vec(), u_t.to_vec(), hv.to_vec(), d.to_vec()].concat(),
-        &mut chall2,
-    );
->>>>>>> 5c37306e
     let new_u = GenericArray::from_slice(&u[..l + lambda]);
     let new_gv: &GenericArray<GenericArray<u8, O::LAMBDALBYTES>, O::LAMBDA> = &gv
         .iter()
@@ -476,19 +342,9 @@
         pk,
         &chall2,
     );
-<<<<<<< HEAD
     let mut chall3 : Box<GenericArray<u8, P::LAMBDABYTES>> = GenericArray::default_boxed();
     R::h2(&[chall2.to_vec(), a_t.to_vec(), b_t.to_vec()].concat(), &mut chall3);
     let mut pdecom : Box<GenericArray<(Vec<GenericArray<u8, R::LAMBDA>>, Vec<u8>), P::TAU>> = GenericArray::default_boxed();
-=======
-    let mut chall3: GenericArray<u8, P::LAMBDA> = GenericArray::default();
-    R::h2(
-        &[chall2.to_vec(), a_t.to_vec(), b_t.to_vec()].concat(),
-        &mut chall3,
-    );
-    let mut pdecom: GenericArray<(Vec<GenericArray<u8, R::LAMBDA>>, Vec<u8>), P::TAU> =
-        GenericArray::default();
->>>>>>> 5c37306e
     for i in 0..tau {
         if i < t0 {
             let s = chaldec::<P>(&chall3, i as u16);
@@ -505,13 +361,7 @@
         }
     }
     (
-<<<<<<< HEAD
         Box::new(c.iter().map(|x| (*GenericArray::from_slice(&x[..])).clone()).collect::<GenericArray<GenericArray<u8, O::LHATBYTES>, P::TAUMINUS>> ()),
-=======
-        c.iter()
-            .map(|x| (*GenericArray::from_slice(&x[..])).clone())
-            .collect::<GenericArray<GenericArray<u8, O::LHATBYTES>, P::TAUMINUS>>(),
->>>>>>> 5c37306e
         u_t,
         (*GenericArray::from_slice(&d)).clone(),
         *a_t,
@@ -552,31 +402,8 @@
     let _t0 = <P::TAU0 as Unsigned>::to_u16();
     let _t1 = <P::TAU1 as Unsigned>::to_u16();
     let (c, u_t, d, a_t, pdecom, chall3, iv) = sigma;
-<<<<<<< HEAD
     
     let mut mu : Box<GenericArray<u8, R::PRODLAMBDA2>> = GenericArray::default_boxed();
-    R::h1(&[pk.to_vec(), msg.to_vec()].concat(), &mut mu);
-    let (hcom, gq_p) = volereconstruct::<T, R, P>(
-        &chall3,
-        &pdecom.into_iter().map(|(x, y)| (x, (*GenericArray::from_slice(&y)).clone())).collect::<GenericArray<(Vec<GenericArray<u8, R::LAMBDA>>, GenericArray<u8, R::PRODLAMBDA2>), P::TAU>>(),
-        u128::from_le_bytes(iv[..16].try_into().unwrap())
-    );
-    let mut chall1 : Box<GenericArray<u8, O::CHALL1>> = GenericArray::default_boxed();
-    R::h2(
-        &[
-            mu.to_vec(),
-            hcom.to_vec(),
-            (c.clone()).into_iter().flatten().collect::<Vec<_>>(),
-            iv.to_vec(),
-        ]
-        .concat(),
-        &mut chall1,
-    );
-    let mut gq : Box<GenericArray<Vec<GenericArray<u8, <P as PARAM>::LH>>, P::TAU>> = GenericArray::default_boxed();
-    let mut gd_t : Box<GenericArray<GenericArray<GenericArray<u8, O::LAMBDAPLUS2>, O::LAMBDA>, O::LAMBDALBYTES>> = GenericArray::default_boxed();
-=======
-
-    let mut mu: GenericArray<u8, R::PRODLAMBDA2> = GenericArray::default();
     R::h1(&[pk.to_vec(), msg.to_vec()].concat(), &mut mu);
     let (hcom, gq_p) = volereconstruct::<T, R, P>(
         &chall3,
@@ -592,23 +419,19 @@
             >>(),
         &iv[..16].try_into().unwrap(),
     );
-    let mut chall1: GenericArray<u8, O::CHALL1> = GenericArray::default();
-    let mut h2_hasher = R::h2_init();
-    h2_hasher.update(&mu);
-    h2_hasher.update(&hcom);
-    c.iter().for_each(|buf| h2_hasher.update(&buf));
-    h2_hasher.update(&iv);
-    let mut reader = h2_hasher.finish();
-    reader.read(&mut chall1);
-
-    let vole_hasher = O::VoleHasher::new_vole_hasher(&chall1);
-    let mut gq: GenericArray<Vec<GenericArray<u8, <P as PARAM>::LH>>, P::TAU> =
-        GenericArray::default();
-    let mut gd_t: GenericArray<
-        GenericArray<GenericArray<u8, O::LAMBDAPLUS2>, O::LAMBDA>,
-        O::LAMBDALBYTES,
-    > = GenericArray::default();
->>>>>>> 5c37306e
+    let mut chall1 : Box<GenericArray<u8, O::CHALL1>> = GenericArray::default_boxed();
+    R::h2(
+        &[
+            mu.to_vec(),
+            hcom.to_vec(),
+            (c.clone()).into_iter().flatten().collect::<Vec<_>>(),
+            iv.to_vec(),
+        ]
+        .concat(),
+        &mut chall1,
+    );
+    let mut gq : Box<GenericArray<Vec<GenericArray<u8, <P as PARAM>::LH>>, P::TAU>> = GenericArray::default_boxed();
+    let mut gd_t : Box<GenericArray<GenericArray<GenericArray<u8, O::LAMBDAPLUS2>, O::LAMBDA>, O::LAMBDALBYTES>> = GenericArray::default_boxed();
     gq[0] = gq_p[0].clone();
     let delta0 = chaldec::<P>(&chall3, 0);
     gd_t[0] = delta0
@@ -624,20 +447,6 @@
     for i in 1..tau {
         /* ok */
         let delta = chaldec::<P>(&chall3, i as u16);
-        gd_t[i] = delta
-            .iter()
-            .map(|d| {
-                if *d == 1 {
-                    u_t.clone()
-                } else {
-                    GenericArray::default()
-                }
-            })
-            .collect();
-<<<<<<< HEAD
-    for i in 1..tau {
-        /* ok */
-        let delta = chaldec::<P>(&chall3, i as u16);
         gd_t[i] =
             GenericArray::from_slice(&(delta
                 .iter()
@@ -650,8 +459,6 @@
                 })
                 .collect::<GenericArray<_,  <O as PARAMOWF>::LAMBDAPLUS2>>())[..]).clone()
         ;
-=======
->>>>>>> 5c37306e
         let dtemp: Vec<GenericArray<u8, O::LHATBYTES>> = delta
             .into_iter()
             .map(|d| {
@@ -661,13 +468,8 @@
                     GenericArray::default()
                 }
             })
-<<<<<<< HEAD
             .collect::<Vec<GenericArray<u8, O::LHATBYTES>>>();
         let mut temp : Vec<GenericArray<u8, P::LH>> = vec![GenericArray::default()];
-=======
-            .collect();
-        let mut temp: Vec<GenericArray<u8, P::LH>> = vec![GenericArray::default()];
->>>>>>> 5c37306e
         temp = zip(gq_p[i].clone(), dtemp)
             .map(|(q, d)| {
                 (*GenericArray::from_slice(
@@ -687,11 +489,7 @@
         .iter()
         .map(|q| q.iter().map(|q| vole_hasher.process(&q)).collect())
         .collect();
-<<<<<<< HEAD
     let mut hv : Box<GenericArray<u8, R::PRODLAMBDA2>> = GenericArray::default_boxed();
-=======
-    let mut hv: GenericArray<u8, R::PRODLAMBDA2> = GenericArray::default();
->>>>>>> 5c37306e
     R::h1(
         &zip(
             gq_t.into_iter()
@@ -705,18 +503,9 @@
         .collect::<Vec<u8>>(),
         &mut hv,
     );
-<<<<<<< HEAD
     let mut chall2 : Box<GenericArray<u8, O::CHALL>> = GenericArray::default_boxed();
     R::h2(&[chall1.to_vec(), u_t.to_vec(), hv.to_vec(), d.to_vec()].concat(), &mut chall2);
     let b_t = C::verify::<P, O, T>(
-=======
-    let mut chall2: GenericArray<u8, O::CHALL> = GenericArray::default();
-    R::h2(
-        &[chall1.to_vec(), u_t.to_vec(), hv.to_vec(), d.to_vec()].concat(),
-        &mut chall2,
-    );
-    let b_t = C::verify::<P, O>(
->>>>>>> 5c37306e
         &d,
         &gq.iter()
             .flat_map(|x| {
@@ -735,24 +524,14 @@
         &chall3,
         &pk,
     );
-<<<<<<< HEAD
     let mut chall3_p: Box<GenericArray<u8, P::LAMBDABYTES>> = GenericArray::default_boxed();
     R::h2(&[chall2.to_vec(), a_t.to_vec(), b_t.to_vec()].concat(), &mut chall3_p);
     chall3 == *chall3_p
-=======
-    let mut chall3_p: GenericArray<u8, P::LAMBDA> = GenericArray::default();
-    R::h2(
-        &[chall2.to_vec(), a_t.to_vec(), b_t.to_vec()].concat(),
-        &mut chall3_p,
-    );
-    chall3 == chall3_p
->>>>>>> 5c37306e
 }
 
 #[allow(clippy::type_complexity)]
 pub fn sigma_to_signature<P, O, R>(
     sigma: (
-<<<<<<< HEAD
     Box<GenericArray<GenericArray<u8, O::LHATBYTES>, P::TAUMINUS>>,
     GenericArray<u8, O::LAMBDAPLUS2>,
     GenericArray<u8, O::LBYTES>,
@@ -769,30 +548,6 @@
     signature.append(&mut (*sigma.1).to_vec());
     signature.append(&mut (*sigma.2).to_vec());
     signature.append(&mut (*sigma.3).to_vec());
-=======
-        GenericArray<GenericArray<u8, O::LHATBYTES>, P::TAUMINUS>,
-        GenericArray<u8, O::LAMBDAPLUS2>,
-        GenericArray<u8, O::LBYTES>,
-        GenericArray<u8, O::LAMBDABYTES>,
-        GenericArray<(Vec<GenericArray<u8, R::LAMBDA>>, Vec<u8>), P::TAU>,
-        GenericArray<u8, P::LAMBDA>,
-        GenericArray<u8, U16>,
-    ),
-) -> GenericArray<u8, P::SIG>
-where
-    O: PARAMOWF,
-    P: PARAM,
-    R: RandomOracle,
-{
-    let mut signature = sigma
-        .0
-        .into_iter()
-        .flat_map(|x| x.to_vec())
-        .collect::<Vec<u8>>();
-    signature.append(&mut sigma.1.to_vec());
-    signature.append(&mut sigma.2.to_vec());
-    signature.append(&mut sigma.3.to_vec());
->>>>>>> 5c37306e
     signature.append(
         &mut sigma
             .4
@@ -832,11 +587,7 @@
     let tau0 = <P::TAU0 as Unsigned>::to_usize();
     let tau1 = <P::TAU1 as Unsigned>::to_usize();
     let l_b = l + 2 * lambda + 2;
-<<<<<<< HEAD
     let mut c : Box<GenericArray<GenericArray<u8, O::LHATBYTES>, P::TAUMINUS>> = GenericArray::default_boxed();
-=======
-    let mut c: GenericArray<GenericArray<u8, O::LHATBYTES>, P::TAUMINUS> = GenericArray::default();
->>>>>>> 5c37306e
     for i in c.iter_mut().take(tau - 1) {
         let indice = 0;
         for j in &signature[index..index + l_b] {
@@ -850,7 +601,6 @@
     index += l;
     let a_tilde = (*GenericArray::from_slice(&signature[index..index + lambda])).clone();
     index += lambda;
-<<<<<<< HEAD
     let mut pdecom: Box<GenericArray<(Vec<GenericArray<u8, R::LAMBDA>>, Vec<u8>), P::TAU>> = GenericArray::default_boxed();/* [
         vec![
             (
@@ -868,26 +618,6 @@
         ],
     ]
     .concat(); */
-=======
-    let mut pdecom: GenericArray<(Vec<GenericArray<u8, R::LAMBDA>>, Vec<u8>), P::TAU> =
-        GenericArray::default(); /* [
-                                     vec![
-                                         (
-                                             vec![Vec::with_capacity(lambda); k0],
-                                             Vec::with_capacity(lambda + 16)
-                                         );
-                                         tau0
-                                     ],
-                                     vec![
-                                         (
-                                             vec![Vec::with_capacity(lambda); k1],
-                                             Vec::with_capacity(lambda + 16)
-                                         );
-                                         tau1
-                                     ],
-                                 ]
-                                 .concat(); */
->>>>>>> 5c37306e
     for i in pdecom.iter_mut().take(tau0) {
         for j in 0..k0 {
             i.0[j] = (*GenericArray::from_slice(&signature[index..index + lambda])).clone();
