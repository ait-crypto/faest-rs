use std::cmp::max;

use generic_array::{typenum::Unsigned, ArrayLength, GenericArray};

use crate::{
    parameter::{TauParameters, PARAM},
    prg::{PseudoRandomGenerator, IV},
    random_oracles::{Hasher, RandomOracle},
    utils::Reader,
    vc::{commit, reconstruct},
};

#[allow(clippy::type_complexity)]
///# Panics
///
///If sdi is an None Option
fn to_vole_convert<'a, PRG, LH>(
    sd_0: Option<&GenericArray<u8, PRG::Lambda>>,
    sd: impl Iterator<Item = &'a GenericArray<u8, PRG::Lambda>> + ExactSizeIterator,
    iv: &IV,
) -> (GenericArray<u8, LH>, Vec<GenericArray<u8, LH>>)
where
    PRG: PseudoRandomGenerator,
    LH: ArrayLength,
{
    // this parameters are known upfront!
    let n = sd.len() + 1;
    let d = (128 - (n as u128).leading_zeros() - 1) as usize;
    let mut r = vec![GenericArray::<u8, LH>::default(); n * 2];
    if let Some(ref sd0) = sd_0 {
        let mut prg = PRG::new_prg(sd0, iv);
        prg.read(&mut r[0]);
    }
    for (i, sdi) in sd.enumerate() {
        let mut prg = PRG::new_prg(sdi, iv);
        prg.read(&mut r[i + 1]);
    }

    // FIXME
    let mut v = vec![GenericArray::default(); d];
    for (j, item) in v.iter_mut().enumerate() {
        let j_offset = (j % 2) * n;
        let j1_offset = ((j + 1) % 2) * n;
        for i in 0..n / (1 << (j + 1)) {
            let j_offset = j_offset + 2 * i;
            let j1_offset = j1_offset + i;
            for k in 0..LH::USIZE {
                item[k] ^= r[j_offset + 1][k];
                r[j1_offset][k] = r[j_offset][k] ^ r[j_offset + 1][k];
            }
        }
    }
    (r[(d % 2) * n].clone(), v)
}

#[allow(clippy::type_complexity, clippy::many_single_char_names)]
pub fn volecommit<P, R>(
    r: &GenericArray<u8, <R as RandomOracle>::LAMBDA>,
    iv: &IV,
) -> (
    GenericArray<u8, R::PRODLAMBDA2>,
    //Here decom can have two diferent length, depending on if it's a i < t0 or > 0 so we use vectors
    Box<
        GenericArray<
            (
                Vec<GenericArray<u8, R::LAMBDA>>,
                Vec<GenericArray<u8, R::PRODLAMBDA2>>,
            ),
            P::TAU,
        >,
    >,
    Box<GenericArray<GenericArray<u8, P::LH>, P::TAUMINUS>>,
    GenericArray<u8, P::LH>,
    Box<GenericArray<Vec<GenericArray<u8, P::LH>>, P::TAU>>,
)
where
    P: PARAM,
    R: RandomOracle,
{
    let mut prg = R::PRG::new_prg(r, iv);
    let mut decom = GenericArray::default_boxed();
    let mut u: GenericArray<GenericArray<u8, P::LH>, P::TAU> = GenericArray::default();
    let mut v: Box<GenericArray<Vec<GenericArray<u8, P::LH>>, P::TAU>> =
        GenericArray::default_boxed();
    let mut c: Box<GenericArray<GenericArray<u8, P::LH>, P::TAUMINUS>> =
        GenericArray::default_boxed();

    let mut hasher = R::h1_init();
    for i in 0..P::TAU::USIZE {
<<<<<<< HEAD
        let b = usize::from(i < P::TAU0::USIZE);
        let k = b * P::K0::USIZE + (1 - b) * P::K1::USIZE;
=======
        let k = if i < P::TAU0::USIZE {
            P::K0::USIZE
        } else {
            P::K1::USIZE
        };
>>>>>>> 7da72a9d
        let mut r_i = GenericArray::default();
        prg.read(&mut r_i);
        let (com_i, decom_i, sd_i) = commit::<R>(&r_i, iv, 1 << k);
        decom[i] = decom_i;
        hasher.update(&com_i);
        (u[i], v[i]) = to_vole_convert::<R::PRG, _>(Some(&sd_i[0]), sd_i.iter().skip(1), iv);
    }
    for i in 1..P::TAU::USIZE {
        c[i - 1] = u[0]
            .iter()
            .zip(u[i].iter())
            .map(|(&x1, &x2)| x1 ^ x2)
            .collect();
    }
    let mut hcom = GenericArray::default();
    hasher.finish().read(&mut hcom);
    (hcom, decom, c, u[0].clone(), v)
}

#[allow(clippy::too_many_arguments)]
#[allow(clippy::type_complexity)]
///# Panics
///
/// if i is too big for being a u16
pub fn volereconstruct<R, P>(
    chal: &GenericArray<u8, P::LAMBDABYTES>,
    pdecom: &[u8],
    iv: &IV,
) -> (
    GenericArray<u8, R::PRODLAMBDA2>,
    GenericArray<Vec<GenericArray<u8, P::LH>>, P::TAU>,
)
where
    R: RandomOracle,
    P: PARAM,
{
    let lambda = <R::LAMBDA as Unsigned>::to_usize();
    let tau = <P::TAU as Unsigned>::to_usize();
    let k0 = <P::K0 as Unsigned>::to_usize();
    let k1 = <P::K1 as Unsigned>::to_usize();
    let t0 = <P::TAU0 as Unsigned>::to_usize();

    let mut q: GenericArray<Vec<GenericArray<u8, P::LH>>, P::TAU> = GenericArray::default();
    let mut hasher = R::h1_init();
    for i in 0..tau {
        let b = usize::from(i < t0);
        let k = b * k0 + (1 - b) * k1;
        let pad = b * (k0 * i) + (1 - b) * (k0 * t0 + (i - t0 * (1 - b)) * k1);
        let delta_p: Vec<u8> = P::Tau::decode_challenge(chal, i);

        let (com_i, s_i) = reconstruct::<R>(
            &pdecom[pad * lambda + i * 2 * lambda
                ..(b * (k0 * (i + 1)) + (1 - b) * (k0 * t0 + ((i + 1) - t0 * (1 - b)) * k1))
                    * lambda
                    + (i + 1) * 2 * lambda],
            &delta_p,
            iv,
        );
        hasher.update(&com_i);

        let delta: usize = delta_p
            .into_iter()
            .enumerate()
            .map(|(j, d)| usize::from(d) << j)
            .sum();

        (_, q[i]) = to_vole_convert::<R::PRG, _>(None, (1..(1 << k)).map(|j| &s_i[j ^ delta]), iv);
    }
    let mut hcom = GenericArray::default();
    hasher.finish().read(&mut hcom);
    (hcom, q)
}

#[cfg(test)]
mod test {
    use super::*;

    use generic_array::GenericArray;
    use serde::Deserialize;

    use crate::{
        parameter::{
            PARAM128F, PARAM128FEM, PARAM128S, PARAM128SEM, PARAM192F, PARAM192FEM, PARAM192S,
            PARAM192SEM, PARAM256F, PARAM256FEM, PARAM256S, PARAM256SEM,
        },
        prg::{PRG128, PRG192, PRG256},
        random_oracles::{RandomOracleShake128, RandomOracleShake192, RandomOracleShake256},
    };

    #[derive(Debug, Deserialize)]
    #[serde(rename_all = "camelCase")]
    struct DataVoleCommit {
        r: Vec<u8>,
        iv: [u8; 16],
        lambdabytes: [u16; 1],
        k0: [u8; 1],
        hcom: Vec<u8>,
        k: Vec<Vec<Vec<u8>>>,
        com: Vec<Vec<Vec<u8>>>,
        c: Vec<Vec<u8>>,
        u: Vec<u8>,
        v: Vec<Vec<Vec<u8>>>,
    }

    #[test]
    fn volecommit_test() {
        let database: Vec<DataVoleCommit> =
            serde_json::from_str(include_str!("../tests/data/DataVoleCommit.json"))
                .expect("error while reading or parsing");
        for data in database {
            if data.lambdabytes[0] == 16 {
                if data.u.len() == 234 {
                    if data.k0[0] == 12 {
                        let res = volecommit::<PARAM128S, RandomOracleShake128>(
                            GenericArray::from_slice(&data.r),
                            &data.iv,
                        );
                        assert_eq!(res.0, *GenericArray::from_slice(&data.hcom));
                        for i in 0..res.1.len() {
                            assert_eq!(
                                res.1[i],
                                (
                                    data.k[i]
                                        .iter()
                                        .map(|x| *GenericArray::from_slice(x))
                                        .collect::<Vec<GenericArray<u8, _>>>()
                                        .clone(),
                                    data.com[i]
                                        .iter()
                                        .map(|x| *GenericArray::from_slice(x))
                                        .collect::<Vec<GenericArray<u8, _>>>()
                                        .clone()
                                )
                            );
                        }
                        for i in 0..data.com.len() {
                            assert_eq!(
                                res.1[i],
                                (
                                    data.k[i]
                                        .iter()
                                        .map(|x| *GenericArray::from_slice(x))
                                        .collect::<Vec<GenericArray<u8, _>>>()
                                        .clone(),
                                    data.com[i]
                                        .iter()
                                        .map(|x| *GenericArray::from_slice(x))
                                        .collect::<Vec<GenericArray<u8, _>>>()
                                        .clone()
                                )
                            );
                        }
                        assert_eq!(
                            res.2,
                            data.c
                                .iter()
                                .map(|x| *GenericArray::from_slice(x))
                                .collect()
                        );
                        assert_eq!(res.3, *GenericArray::from_slice(&data.u));
                        assert_eq!(
                            res.4,
                            data.v
                                .iter()
                                .map(|x| x.iter().map(|y| *GenericArray::from_slice(y)).collect())
                                .collect()
                        );
                    } else {
                        let res = volecommit::<PARAM128F, RandomOracleShake128>(
                            GenericArray::from_slice(&data.r),
                            &data.iv,
                        );
                        assert_eq!(res.0, *GenericArray::from_slice(&data.hcom));
                        for i in 0..res.1.len() {
                            assert_eq!(
                                res.1[i],
                                (
                                    data.k[i]
                                        .iter()
                                        .map(|x| *GenericArray::from_slice(x))
                                        .collect::<Vec<GenericArray<u8, _>>>()
                                        .clone(),
                                    data.com[i]
                                        .iter()
                                        .map(|x| *GenericArray::from_slice(x))
                                        .collect::<Vec<GenericArray<u8, _>>>()
                                        .clone()
                                )
                            );
                        }
                        for i in 0..data.com.len() {
                            assert_eq!(
                                res.1[i],
                                (
                                    data.k[i]
                                        .iter()
                                        .map(|x| *GenericArray::from_slice(x))
                                        .collect::<Vec<GenericArray<u8, _>>>()
                                        .clone(),
                                    data.com[i]
                                        .iter()
                                        .map(|x| *GenericArray::from_slice(x))
                                        .collect::<Vec<GenericArray<u8, _>>>()
                                        .clone()
                                )
                            );
                        }
                        assert_eq!(
                            res.2,
                            data.c
                                .iter()
                                .map(|x| *GenericArray::from_slice(x))
                                .collect()
                        );
                        assert_eq!(res.3, *GenericArray::from_slice(&data.u));
                        assert_eq!(
                            res.4,
                            data.v
                                .iter()
                                .map(|x| x.iter().map(|y| *GenericArray::from_slice(y)).collect())
                                .collect()
                        );
                    }
                } else if data.k0[0] == 12 {
                    let res = volecommit::<PARAM128SEM, RandomOracleShake128>(
                        GenericArray::from_slice(&data.r),
                        &data.iv,
                    );
                    assert_eq!(res.0, *GenericArray::from_slice(&data.hcom));
                    for i in 0..res.1.len() {
                        assert_eq!(
                            res.1[i],
                            (
                                data.k[i]
                                    .iter()
                                    .map(|x| *GenericArray::from_slice(x))
                                    .collect::<Vec<GenericArray<u8, _>>>()
                                    .clone(),
                                data.com[i]
                                    .iter()
                                    .map(|x| *GenericArray::from_slice(x))
                                    .collect::<Vec<GenericArray<u8, _>>>()
                                    .clone()
                            )
                        );
                    }
                    for i in 0..data.com.len() {
                        assert_eq!(
                            res.1[i],
                            (
                                data.k[i]
                                    .iter()
                                    .map(|x| *GenericArray::from_slice(x))
                                    .collect::<Vec<GenericArray<u8, _>>>()
                                    .clone(),
                                data.com[i]
                                    .iter()
                                    .map(|x| *GenericArray::from_slice(x))
                                    .collect::<Vec<GenericArray<u8, _>>>()
                                    .clone()
                            )
                        );
                    }
                    assert_eq!(
                        res.2,
                        data.c
                            .iter()
                            .map(|x| *GenericArray::from_slice(x))
                            .collect()
                    );
                    assert_eq!(res.3, *GenericArray::from_slice(&data.u));
                    assert_eq!(
                        res.4,
                        data.v
                            .iter()
                            .map(|x| x.iter().map(|y| *GenericArray::from_slice(y)).collect())
                            .collect()
                    );
                } else {
                    let res = volecommit::<PARAM128FEM, RandomOracleShake128>(
                        GenericArray::from_slice(&data.r),
                        &data.iv,
                    );
                    assert_eq!(res.0, *GenericArray::from_slice(&data.hcom));
                    for i in 0..res.1.len() {
                        assert_eq!(
                            res.1[i],
                            (
                                data.k[i]
                                    .iter()
                                    .map(|x| *GenericArray::from_slice(x))
                                    .collect::<Vec<GenericArray<u8, _>>>()
                                    .clone(),
                                data.com[i]
                                    .iter()
                                    .map(|x| *GenericArray::from_slice(x))
                                    .collect::<Vec<GenericArray<u8, _>>>()
                                    .clone()
                            )
                        );
                    }
                    for i in 0..data.com.len() {
                        assert_eq!(
                            res.1[i],
                            (
                                data.k[i]
                                    .iter()
                                    .map(|x| *GenericArray::from_slice(x))
                                    .collect::<Vec<GenericArray<u8, _>>>()
                                    .clone(),
                                data.com[i]
                                    .iter()
                                    .map(|x| *GenericArray::from_slice(x))
                                    .collect::<Vec<GenericArray<u8, _>>>()
                                    .clone()
                            )
                        );
                    }
                    assert_eq!(
                        res.2,
                        data.c
                            .iter()
                            .map(|x| *GenericArray::from_slice(x))
                            .collect()
                    );
                    assert_eq!(res.3, *GenericArray::from_slice(&data.u));
                    assert_eq!(
                        res.4,
                        data.v
                            .iter()
                            .map(|x| x.iter().map(|y| *GenericArray::from_slice(y)).collect())
                            .collect()
                    );
                }
            } else if data.lambdabytes[0] == 24 {
                if data.u.len() == 458 {
                    if data.k0[0] == 12 {
                        let res = volecommit::<PARAM192S, RandomOracleShake192>(
                            GenericArray::from_slice(&data.r),
                            &data.iv,
                        );
                        assert_eq!(res.0, *GenericArray::from_slice(&data.hcom));
                        for i in 0..res.1.len() {
                            assert_eq!(
                                res.1[i],
                                (
                                    data.k[i]
                                        .iter()
                                        .map(|x| *GenericArray::from_slice(x))
                                        .collect::<Vec<GenericArray<u8, _>>>()
                                        .clone(),
                                    data.com[i]
                                        .iter()
                                        .map(|x| *GenericArray::from_slice(x))
                                        .collect::<Vec<GenericArray<u8, _>>>()
                                        .clone()
                                )
                            );
                        }
                        for i in 0..data.com.len() {
                            assert_eq!(
                                res.1[i],
                                (
                                    data.k[i]
                                        .iter()
                                        .map(|x| *GenericArray::from_slice(x))
                                        .collect::<Vec<GenericArray<u8, _>>>()
                                        .clone(),
                                    data.com[i]
                                        .iter()
                                        .map(|x| *GenericArray::from_slice(x))
                                        .collect::<Vec<GenericArray<u8, _>>>()
                                        .clone()
                                )
                            );
                        }
                        assert_eq!(
                            res.2,
                            data.c
                                .iter()
                                .map(|x| *GenericArray::from_slice(x))
                                .collect()
                        );
                        assert_eq!(res.3, *GenericArray::from_slice(&data.u));
                        assert_eq!(
                            res.4,
                            data.v
                                .iter()
                                .map(|x| x.iter().map(|y| *GenericArray::from_slice(y)).collect())
                                .collect()
                        );
                    } else {
                        let res = volecommit::<PARAM192F, RandomOracleShake192>(
                            GenericArray::from_slice(&data.r),
                            &data.iv,
                        );
                        assert_eq!(res.0, *GenericArray::from_slice(&data.hcom));
                        for i in 0..res.1.len() {
                            assert_eq!(
                                res.1[i],
                                (
                                    data.k[i]
                                        .iter()
                                        .map(|x| *GenericArray::from_slice(x))
                                        .collect::<Vec<GenericArray<u8, _>>>()
                                        .clone(),
                                    data.com[i]
                                        .iter()
                                        .map(|x| *GenericArray::from_slice(x))
                                        .collect::<Vec<GenericArray<u8, _>>>()
                                        .clone()
                                )
                            );
                        }
                        for i in 0..data.com.len() {
                            assert_eq!(
                                res.1[i],
                                (
                                    data.k[i]
                                        .iter()
                                        .map(|x| *GenericArray::from_slice(x))
                                        .collect::<Vec<GenericArray<u8, _>>>()
                                        .clone(),
                                    data.com[i]
                                        .iter()
                                        .map(|x| *GenericArray::from_slice(x))
                                        .collect::<Vec<GenericArray<u8, _>>>()
                                        .clone()
                                )
                            );
                        }
                        assert_eq!(
                            res.2,
                            data.c
                                .iter()
                                .map(|x| *GenericArray::from_slice(x))
                                .collect()
                        );
                        assert_eq!(res.3, *GenericArray::from_slice(&data.u));
                        assert_eq!(
                            res.4,
                            data.v
                                .iter()
                                .map(|x| x.iter().map(|y| *GenericArray::from_slice(y)).collect())
                                .collect()
                        );
                    }
                } else if data.k0[0] == 12 {
                    let res = volecommit::<PARAM192SEM, RandomOracleShake192>(
                        GenericArray::from_slice(&data.r),
                        &data.iv,
                    );
                    assert_eq!(res.0, *GenericArray::from_slice(&data.hcom));
                    for i in 0..res.1.len() {
                        assert_eq!(
                            res.1[i],
                            (
                                data.k[i]
                                    .iter()
                                    .map(|x| *GenericArray::from_slice(x))
                                    .collect::<Vec<GenericArray<u8, _>>>()
                                    .clone(),
                                data.com[i]
                                    .iter()
                                    .map(|x| *GenericArray::from_slice(x))
                                    .collect::<Vec<GenericArray<u8, _>>>()
                                    .clone()
                            )
                        );
                    }
                    for i in 0..data.com.len() {
                        assert_eq!(
                            res.1[i],
                            (
                                data.k[i]
                                    .iter()
                                    .map(|x| *GenericArray::from_slice(x))
                                    .collect::<Vec<GenericArray<u8, _>>>()
                                    .clone(),
                                data.com[i]
                                    .iter()
                                    .map(|x| *GenericArray::from_slice(x))
                                    .collect::<Vec<GenericArray<u8, _>>>()
                                    .clone()
                            )
                        );
                    }
                    assert_eq!(
                        res.2,
                        data.c
                            .iter()
                            .map(|x| *GenericArray::from_slice(x))
                            .collect()
                    );
                    assert_eq!(res.3, *GenericArray::from_slice(&data.u));
                    assert_eq!(
                        res.4,
                        data.v
                            .iter()
                            .map(|x| x.iter().map(|y| *GenericArray::from_slice(y)).collect())
                            .collect()
                    );
                } else {
                    let res = volecommit::<PARAM192FEM, RandomOracleShake192>(
                        GenericArray::from_slice(&data.r),
                        &data.iv,
                    );
                    assert_eq!(res.0, *GenericArray::from_slice(&data.hcom));
                    for i in 0..res.1.len() {
                        assert_eq!(
                            res.1[i],
                            (
                                data.k[i]
                                    .iter()
                                    .map(|x| *GenericArray::from_slice(x))
                                    .collect::<Vec<GenericArray<u8, _>>>()
                                    .clone(),
                                data.com[i]
                                    .iter()
                                    .map(|x| *GenericArray::from_slice(x))
                                    .collect::<Vec<GenericArray<u8, _>>>()
                                    .clone()
                            )
                        );
                    }
                    for i in 0..data.com.len() {
                        assert_eq!(
                            res.1[i],
                            (
                                data.k[i]
                                    .iter()
                                    .map(|x| *GenericArray::from_slice(x))
                                    .collect::<Vec<GenericArray<u8, _>>>()
                                    .clone(),
                                data.com[i]
                                    .iter()
                                    .map(|x| *GenericArray::from_slice(x))
                                    .collect::<Vec<GenericArray<u8, _>>>()
                                    .clone()
                            )
                        );
                    }
                    assert_eq!(
                        res.2,
                        data.c
                            .iter()
                            .map(|x| *GenericArray::from_slice(x))
                            .collect()
                    );
                    assert_eq!(res.3, *GenericArray::from_slice(&data.u));
                    assert_eq!(
                        res.4,
                        data.v
                            .iter()
                            .map(|x| x.iter().map(|y| *GenericArray::from_slice(y)).collect())
                            .collect()
                    );
                }
            } else if data.u.len() == 566 {
                if data.k0[0] == 12 {
                    let res = volecommit::<PARAM256S, RandomOracleShake256>(
                        GenericArray::from_slice(&data.r),
                        &data.iv,
                    );
                    assert_eq!(res.0, *GenericArray::from_slice(&data.hcom));
                    for i in 0..res.1.len() {
                        assert_eq!(
                            res.1[i],
                            (
                                data.k[i]
                                    .iter()
                                    .map(|x| *GenericArray::from_slice(x))
                                    .collect::<Vec<GenericArray<u8, _>>>()
                                    .clone(),
                                data.com[i]
                                    .iter()
                                    .map(|x| *GenericArray::from_slice(x))
                                    .collect::<Vec<GenericArray<u8, _>>>()
                                    .clone()
                            )
                        );
                    }
                    for i in 0..data.com.len() {
                        assert_eq!(
                            res.1[i],
                            (
                                data.k[i]
                                    .iter()
                                    .map(|x| *GenericArray::from_slice(x))
                                    .collect::<Vec<GenericArray<u8, _>>>()
                                    .clone(),
                                data.com[i]
                                    .iter()
                                    .map(|x| *GenericArray::from_slice(x))
                                    .collect::<Vec<GenericArray<u8, _>>>()
                                    .clone()
                            )
                        );
                    }
                    assert_eq!(
                        res.2,
                        data.c
                            .iter()
                            .map(|x| *GenericArray::from_slice(x))
                            .collect()
                    );
                    assert_eq!(res.3, *GenericArray::from_slice(&data.u));
                    assert_eq!(
                        res.4,
                        data.v
                            .iter()
                            .map(|x| x.iter().map(|y| *GenericArray::from_slice(y)).collect())
                            .collect()
                    );
                } else {
                    let res = volecommit::<PARAM256F, RandomOracleShake256>(
                        GenericArray::from_slice(&data.r),
                        &data.iv,
                    );
                    assert_eq!(res.0, *GenericArray::from_slice(&data.hcom));
                    for i in 0..res.1.len() {
                        assert_eq!(
                            res.1[i],
                            (
                                data.k[i]
                                    .iter()
                                    .map(|x| *GenericArray::from_slice(x))
                                    .collect::<Vec<GenericArray<u8, _>>>()
                                    .clone(),
                                data.com[i]
                                    .iter()
                                    .map(|x| *GenericArray::from_slice(x))
                                    .collect::<Vec<GenericArray<u8, _>>>()
                                    .clone()
                            )
                        );
                    }
                    for i in 0..data.com.len() {
                        assert_eq!(
                            res.1[i],
                            (
                                data.k[i]
                                    .iter()
                                    .map(|x| *GenericArray::from_slice(x))
                                    .collect::<Vec<GenericArray<u8, _>>>()
                                    .clone(),
                                data.com[i]
                                    .iter()
                                    .map(|x| *GenericArray::from_slice(x))
                                    .collect::<Vec<GenericArray<u8, _>>>()
                                    .clone()
                            )
                        );
                    }
                    assert_eq!(
                        res.2,
                        data.c
                            .iter()
                            .map(|x| *GenericArray::from_slice(x))
                            .collect()
                    );
                    assert_eq!(res.3, *GenericArray::from_slice(&data.u));
                    assert_eq!(
                        res.4,
                        data.v
                            .iter()
                            .map(|x| x.iter().map(|y| *GenericArray::from_slice(y)).collect())
                            .collect()
                    );
                }
            } else if data.k0[0] == 12 {
                let res = volecommit::<PARAM256SEM, RandomOracleShake256>(
                    GenericArray::from_slice(&data.r),
                    &data.iv,
                );
                assert_eq!(res.0, *GenericArray::from_slice(&data.hcom));
                for i in 0..res.1.len() {
                    assert_eq!(
                        res.1[i],
                        (
                            data.k[i]
                                .iter()
                                .map(|x| *GenericArray::from_slice(x))
                                .collect::<Vec<GenericArray<u8, _>>>()
                                .clone(),
                            data.com[i]
                                .iter()
                                .map(|x| *GenericArray::from_slice(x))
                                .collect::<Vec<GenericArray<u8, _>>>()
                                .clone()
                        )
                    );
                }
                for i in 0..data.com.len() {
                    assert_eq!(
                        res.1[i],
                        (
                            data.k[i]
                                .iter()
                                .map(|x| *GenericArray::from_slice(x))
                                .collect::<Vec<GenericArray<u8, _>>>()
                                .clone(),
                            data.com[i]
                                .iter()
                                .map(|x| *GenericArray::from_slice(x))
                                .collect::<Vec<GenericArray<u8, _>>>()
                                .clone()
                        )
                    );
                }
                assert_eq!(
                    res.2,
                    data.c
                        .iter()
                        .map(|x| *GenericArray::from_slice(x))
                        .collect()
                );
                assert_eq!(res.3, *GenericArray::from_slice(&data.u));
                assert_eq!(
                    res.4,
                    data.v
                        .iter()
                        .map(|x| x.iter().map(|y| *GenericArray::from_slice(y)).collect())
                        .collect()
                );
            } else {
                let res = volecommit::<PARAM256FEM, RandomOracleShake256>(
                    GenericArray::from_slice(&data.r),
                    &data.iv,
                );
                assert_eq!(res.0, *GenericArray::from_slice(&data.hcom));
                for i in 0..res.1.len() {
                    assert_eq!(
                        res.1[i],
                        (
                            data.k[i]
                                .iter()
                                .map(|x| *GenericArray::from_slice(x))
                                .collect::<Vec<GenericArray<u8, _>>>()
                                .clone(),
                            data.com[i]
                                .iter()
                                .map(|x| *GenericArray::from_slice(x))
                                .collect::<Vec<GenericArray<u8, _>>>()
                                .clone()
                        )
                    );
                }
                for i in 0..data.com.len() {
                    assert_eq!(
                        res.1[i],
                        (
                            data.k[i]
                                .iter()
                                .map(|x| *GenericArray::from_slice(x))
                                .collect::<Vec<GenericArray<u8, _>>>()
                                .clone(),
                            data.com[i]
                                .iter()
                                .map(|x| *GenericArray::from_slice(x))
                                .collect::<Vec<GenericArray<u8, _>>>()
                                .clone()
                        )
                    );
                }
                assert_eq!(
                    res.2,
                    data.c
                        .iter()
                        .map(|x| *GenericArray::from_slice(x))
                        .collect()
                );
                assert_eq!(res.3, *GenericArray::from_slice(&data.u));
                assert_eq!(
                    res.4,
                    data.v
                        .iter()
                        .map(|x| x.iter().map(|y| *GenericArray::from_slice(y)).collect())
                        .collect()
                );
            }
        }
    }

    #[derive(Debug, Deserialize)]
    #[serde(rename_all = "camelCase")]
    struct DataVoleReconstruct {
        chal: Vec<u8>,
        pdec: Vec<Vec<Vec<u8>>>,
        com: Vec<Vec<u8>>,
        iv: [u8; 16],
        hcom: Vec<u8>,
        q: Vec<Vec<Vec<u8>>>,
    }

    #[test]
    fn volereconstruct_test() {
        let database: Vec<DataVoleReconstruct> =
            serde_json::from_str(include_str!("../tests/data/DataVoleReconstruct.json"))
                .expect("error while reading or parsing");
        for data in database {
            if data.chal.len() == 16 {
                if data.q[0].len() == 8 {
                    let pdecom = &data
                        .pdec
                        .into_iter()
                        .zip(&data.com)
                        .flat_map(|(x, y)| {
                            [x.into_iter().flatten().collect::<Vec<u8>>(), y.to_vec()].concat()
                        })
                        .collect::<Vec<u8>>();
                    let res = volereconstruct::<RandomOracleShake128, PARAM128F>(
                        GenericArray::from_slice(&data.chal),
                        pdecom,
                        &data.iv,
                    );
                    assert_eq!(res.0, *GenericArray::from_slice(&data.hcom));
                    for i in 0..res.1.len() {
                        assert_eq!(res.1[i].len(), data.q[i].len());
                    }
                } else {
                    let pdecom = &data
                        .pdec
                        .into_iter()
                        .zip(&data.com)
                        .flat_map(|(x, y)| {
                            [x.into_iter().flatten().collect::<Vec<u8>>(), y.to_vec()].concat()
                        })
                        .collect::<Vec<u8>>();
                    let res = volereconstruct::<RandomOracleShake128, PARAM128S>(
                        GenericArray::from_slice(&data.chal),
                        pdecom,
                        &data.iv,
                    );
                    assert_eq!(res.0, *GenericArray::from_slice(&data.hcom));
                    for i in 0..res.1.len() {
                        assert_eq!(res.1[i].len(), data.q[i].len());
                    }
                }
            } else if data.chal.len() == 24 {
                if data.q[0].len() == 8 {
                    let pdecom = &data
                        .pdec
                        .into_iter()
                        .zip(&data.com)
                        .flat_map(|(x, y)| {
                            [x.into_iter().flatten().collect::<Vec<u8>>(), y.to_vec()].concat()
                        })
                        .collect::<Vec<u8>>();
                    let res = volereconstruct::<RandomOracleShake192, PARAM192F>(
                        GenericArray::from_slice(&data.chal),
                        pdecom,
                        &data.iv,
                    );
                    assert_eq!(res.0, *GenericArray::from_slice(&data.hcom));
                    for i in 0..res.1.len() {
                        assert_eq!(res.1[i].len(), data.q[i].len());
                    }
                } else {
                    let pdecom = &data
                        .pdec
                        .into_iter()
                        .zip(&data.com)
                        .flat_map(|(x, y)| {
                            [x.into_iter().flatten().collect::<Vec<u8>>(), y.to_vec()].concat()
                        })
                        .collect::<Vec<u8>>();
                    let res = volereconstruct::<RandomOracleShake192, PARAM192S>(
                        GenericArray::from_slice(&data.chal),
                        pdecom,
                        &data.iv,
                    );
                    assert_eq!(res.0, *GenericArray::from_slice(&data.hcom));
                    for i in 0..res.1.len() {
                        assert_eq!(res.1[i].len(), data.q[i].len());
                    }
                }
            } else if data.q[0].len() == 8 {
                let pdecom = &data
                    .pdec
                    .into_iter()
                    .zip(&data.com)
                    .flat_map(|(x, y)| {
                        [x.into_iter().flatten().collect::<Vec<u8>>(), y.to_vec()].concat()
                    })
                    .collect::<Vec<u8>>();
                let res = volereconstruct::<RandomOracleShake256, PARAM256F>(
                    GenericArray::from_slice(&data.chal),
                    pdecom,
                    &data.iv,
                );
                assert_eq!(res.0, *GenericArray::from_slice(&data.hcom));
                for i in 0..res.1.len() {
                    assert_eq!(res.1[i].len(), data.q[i].len());
                }
            } else {
                let pdecom = &data
                    .pdec
                    .into_iter()
                    .zip(&data.com)
                    .flat_map(|(x, y)| {
                        [x.into_iter().flatten().collect::<Vec<u8>>(), y.to_vec()].concat()
                    })
                    .collect::<Vec<u8>>();
                let res = volereconstruct::<RandomOracleShake256, PARAM256S>(
                    GenericArray::from_slice(&data.chal),
                    pdecom,
                    &data.iv,
                );
                assert_eq!(res.0, *GenericArray::from_slice(&data.hcom));
                for i in 0..res.1.len() {
                    assert_eq!(res.1[i].len(), data.q[i].len());
                }
            }
        }
    }
}<|MERGE_RESOLUTION|>--- conflicted
+++ resolved
@@ -87,16 +87,8 @@
 
     let mut hasher = R::h1_init();
     for i in 0..P::TAU::USIZE {
-<<<<<<< HEAD
         let b = usize::from(i < P::TAU0::USIZE);
         let k = b * P::K0::USIZE + (1 - b) * P::K1::USIZE;
-=======
-        let k = if i < P::TAU0::USIZE {
-            P::K0::USIZE
-        } else {
-            P::K1::USIZE
-        };
->>>>>>> 7da72a9d
         let mut r_i = GenericArray::default();
         prg.read(&mut r_i);
         let (com_i, decom_i, sd_i) = commit::<R>(&r_i, iv, 1 << k);
