use std::fs::File;

use generic_array::GenericArray;
use serde::Deserialize;
use typenum::{U1, U8};

use crate::{
    aes::convert_to_bit,
    em::{em_enc_bkwd, em_enc_cstrnts, em_enc_fwd, em_extendedwitness, em_prove, em_verify},
    fields::{BigGaloisField, GF128, GF192, GF256},
    parameter::{
        self, PARAM128F, PARAM128FEM, PARAM128S, PARAM128SEM, PARAM192F, PARAM192FEM, PARAM192S,
        PARAM192SEM, PARAM256F, PARAM256FEM, PARAM256S, PARAM256SEM, PARAMOWF128, PARAMOWF128EM,
        PARAMOWF192, PARAMOWF192EM, PARAMOWF256, PARAMOWF256EM,
    },
};

#[derive(Debug, Deserialize)]
#[serde(rename_all = "camelCase")]
struct EmExtendedWitness {
    lambda: u16,

    key: Vec<u8>,

    input: Vec<u8>,

    w: Vec<u8>,
}

#[test]
fn em_extended_witness_test() {
    let file = File::open("EM-ExtendedWitness.json").unwrap();
    let database: Vec<EmExtendedWitness> =
        serde_json::from_reader(file).expect("error while reading or parsing");
    for data in database {
        if data.lambda == 128 {
            let res = em_extendedwitness::<PARAM128S, PARAMOWF128EM>(GenericArray::from_slice(&data.key), GenericArray::from_slice(&data.input));
            assert_eq!(res.0, Box::new(*GenericArray::from_slice(&data.w)));
        } else if data.lambda == 192 {
            let res = em_extendedwitness::<PARAM192S, PARAMOWF192EM>(GenericArray::from_slice(&data.key), GenericArray::from_slice(&data.input));
            assert_eq!(res.0, Box::new(*GenericArray::from_slice(&data.w)));
        } else {
            let res = em_extendedwitness::<PARAM256S, PARAMOWF256EM>(GenericArray::from_slice(&data.key), GenericArray::from_slice(&data.input));
            assert_eq!(res.0, Box::new(*GenericArray::from_slice(&data.w)));
        }
    }
}

#[derive(Debug, Deserialize)]
#[serde(rename_all = "camelCase")]
struct EmEncFwd {
    lambda: u16,

    m: u8,

    x: Vec<[u64; 4]>,

    z: Vec<[u64; 4]>,

    res: Vec<[u64; 4]>,
}

#[test]
fn em_enc_fwd_test() {
    let file = File::open("EmEncFwd.json").unwrap();
    let database: Vec<EmEncFwd> =
        serde_json::from_reader(file).expect("error while reading or parsing");
    for data in database {
        if data.lambda == 128 {
            let (input_x, input_z): (Vec<GF128>, Vec<GF128>) = if data.m == 1 {
                (
                    data.x
                        .iter()
                        .flat_map(|x| {
                            convert_to_bit::<PARAMOWF128, U8, U1>(GenericArray::from_slice(
                                &x[0].to_le_bytes()[..1],
                            ))
                        })
                        .collect(),
                    data.z
                        .iter()
                        .flat_map(|z| {
                            convert_to_bit::<PARAMOWF128, U8, U1>(GenericArray::from_slice(
                                &z[0].to_le_bytes()[..1],
                            ))
                        })
                        .collect(),
                )
            } else {
                (
                    data.x
                        .iter()
                        .map(|x| GF128::new(x[0] as u128 + ((x[1] as u128) << 64), 0))
                        .collect(),
                    data.z
                        .iter()
                        .map(|z| GF128::new(z[0] as u128 + ((z[1] as u128) << 64), 0))
                        .collect(),
                )
            };
            let res = em_enc_fwd::<PARAMOWF128EM>(
                GenericArray::from_slice(&input_z),
                GenericArray::from_slice(&input_x),
            );
            assert_eq!(
                res,
                Box::new(*GenericArray::from_slice(&data.res
                    .iter()
                    .map(|z| GF128::new(z[0] as u128 + ((z[1] as u128) << 64), 0))
                    .collect::<Vec<GF128>>())
            ))
        } else if data.lambda == 192 {
            let (input_x, input_z): (Vec<GF192>, Vec<GF192>) = if data.m == 1 {
                (
                    data.x
                        .iter()
                        .flat_map(|x| {
                            convert_to_bit::<PARAMOWF192, U8, U1>(GenericArray::from_slice(
                                &x[0].to_le_bytes()[..1],
                            ))
                        })
                        .collect(),
                    data.z
                        .iter()
                        .flat_map(|z| {
                            convert_to_bit::<PARAMOWF192, U8, U1>(GenericArray::from_slice(
                                &z[0].to_le_bytes()[..1],
                            ))
                        })
                        .collect(),
                )
            } else {
                (
                    data.x
                        .iter()
                        .map(|x| GF192::new(x[0] as u128 + ((x[1] as u128) << 64), x[2] as u128))
                        .collect(),
                    data.z
                        .iter()
                        .map(|z| GF192::new(z[0] as u128 + ((z[1] as u128) << 64), z[2] as u128))
                        .collect(),
                )
            };
            let res = em_enc_fwd::<PARAMOWF192EM>(
                GenericArray::from_slice(&input_z),
                GenericArray::from_slice(&input_x),
            );
            assert_eq!(
                res,
                Box::new(*GenericArray::from_slice(&data.res
                    .iter()
                    .map(|z| GF192::new(z[0] as u128 + ((z[1] as u128) << 64), z[2] as u128))
                    .collect::<Vec<GF192>>())
            ))
        } else {
            let (input_x, input_z): (Vec<GF256>, Vec<GF256>) = if data.m == 1 {
                (
                    data.x
                        .iter()
                        .flat_map(|x| {
                            convert_to_bit::<PARAMOWF256, U8, U1>(GenericArray::from_slice(
                                &x[0].to_le_bytes()[..1],
                            ))
                        })
                        .collect(),
                    data.z
                        .iter()
                        .flat_map(|z| {
                            convert_to_bit::<PARAMOWF256, U8, U1>(GenericArray::from_slice(
                                &z[0].to_le_bytes()[..1],
                            ))
                        })
                        .collect(),
                )
            } else {
                (
                    data.x
                        .iter()
                        .map(|x| {
                            GF256::new(
                                x[0] as u128 + ((x[1] as u128) << 64),
                                x[2] as u128 + ((x[3] as u128) << 64),
                            )
                        })
                        .collect(),
                    data.z
                        .iter()
                        .map(|z| {
                            GF256::new(
                                z[0] as u128 + ((z[1] as u128) << 64),
                                z[2] as u128 + ((z[3] as u128) << 64),
                            )
                        })
                        .collect(),
                )
            };
            let res = em_enc_fwd::<PARAMOWF256EM>(
                GenericArray::from_slice(&input_z),
                GenericArray::from_slice(&input_x),
            );
            assert_eq!(
                res,
                Box::new(*GenericArray::from_slice(&data.res
                    .iter()
                    .map(|z| GF256::new(
                        z[0] as u128 + ((z[1] as u128) << 64),
                        z[2] as u128 + ((z[3] as u128) << 64)
                    ))
                    .collect::<Vec<GF256>>())
            ))
        }
    }
}

#[derive(Debug, Deserialize)]
#[serde(rename_all = "camelCase")]
struct EmEncBkwd {
    lambda: u16,

    m: u8,

    x: Vec<[u64; 4]>,

    z: Vec<[u64; 4]>,

    zout: Vec<[u64; 4]>,

    mtag: u8,

    mkey: u8,

    delta: Vec<u8>,

    res: Vec<[u64; 4]>,
}

#[test]
fn em_enc_bkwd_test() {
    let file = File::open("EmEncBkwd.json").unwrap();
    let database: Vec<EmEncBkwd> =
        serde_json::from_reader(file).expect("error while reading or parsing");
    for data in database {
        if data.lambda == 128 {
            let (x_in, z_in, z_out_in): (Vec<GF128>, Vec<GF128>, Vec<GF128>) = if data.m == 1 {
                (
                    data.x
                        .iter()
                        .flat_map(|x| {
                            convert_to_bit::<PARAMOWF128, U8, U1>(GenericArray::from_slice(
                                &x[0].to_le_bytes()[..1],
                            ))
                        })
                        .collect::<Vec<GF128>>(),
                    data.z
                        .iter()
                        .flat_map(|z| {
                            convert_to_bit::<PARAMOWF128, U8, U1>(GenericArray::from_slice(
                                &z[0].to_le_bytes()[..1],
                            ))
                        })
                        .collect::<Vec<GF128>>(),
                    data.zout
                        .iter()
                        .flat_map(|z| {
                            convert_to_bit::<PARAMOWF128, U8, U1>(GenericArray::from_slice(
                                &z[0].to_le_bytes()[..1],
                            ))
                        })
                        .collect::<Vec<GF128>>(),
                )
            } else {
                (
                    data.x
                        .iter()
                        .map(|x| GF128::new(x[0] as u128 + ((x[1] as u128) << 64), 0))
                        .collect::<Vec<GF128>>(),
                    data.z
                        .iter()
                        .map(|z| GF128::new(z[0] as u128 + ((z[1] as u128) << 64), 0))
                        .collect::<Vec<GF128>>(),
                    data.zout
                        .iter()
                        .map(|z| GF128::new(z[0] as u128 + ((z[1] as u128) << 64), 0))
                        .collect::<Vec<GF128>>(),
                )
            };
            let res = em_enc_bkwd::<PARAM128S, PARAMOWF128EM>(
                GenericArray::from_slice(&x_in),
                GenericArray::from_slice(&z_in),
                GenericArray::from_slice(&z_out_in),
                data.mkey != 0,
                data.mtag != 0,
                GF128::from(&data.delta[..]),
            );
            assert_eq!(
                res,
                Box::new(*GenericArray::from_slice(&data.res
                    .iter()
                    .map(|z| GF128::new(z[0] as u128 + ((z[1] as u128) << 64), 0))
                    .collect::<Vec<GF128>>()))
            )
        } else if data.lambda == 192 {
            let (x_in, z_in, z_out_in) = if data.m == 1 {
                (
                    data.x
                        .iter()
                        .flat_map(|x| {
                            convert_to_bit::<PARAMOWF192, U8, U1>(GenericArray::from_slice(
                                &x[0].to_le_bytes()[..1],
                            ))
                        })
                        .collect::<Vec<GF192>>(),
                    data.z
                        .iter()
                        .flat_map(|z| {
                            convert_to_bit::<PARAMOWF192, U8, U1>(GenericArray::from_slice(
                                &z[0].to_le_bytes()[..1],
                            ))
                        })
                        .collect::<Vec<GF192>>(),
                    data.zout
                        .iter()
                        .flat_map(|z| {
                            convert_to_bit::<PARAMOWF192, U8, U1>(GenericArray::from_slice(
                                &z[0].to_le_bytes()[..1],
                            ))
                        })
                        .collect::<Vec<GF192>>(),
                )
            } else {
                (
                    data.x
                        .iter()
                        .map(|x| GF192::new(x[0] as u128 + ((x[1] as u128) << 64), x[2] as u128))
                        .collect(),
                    data.z
                        .iter()
                        .map(|z| GF192::new(z[0] as u128 + ((z[1] as u128) << 64), z[2] as u128))
                        .collect(),
                    data.zout
                        .iter()
                        .map(|z| GF192::new(z[0] as u128 + ((z[1] as u128) << 64), z[2] as u128))
                        .collect(),
                )
            };
            let res = em_enc_bkwd::<PARAM192S, PARAMOWF192EM>(
                GenericArray::from_slice(&x_in),
                GenericArray::from_slice(&z_in),
                GenericArray::from_slice(&z_out_in),
                data.mkey != 0,
                data.mtag != 0,
                GF192::from(&data.delta[..]),
            );
            assert_eq!(
                res,
                Box::new(*GenericArray::from_slice(&data.res
                    .iter()
                    .map(|z| GF192::new(z[0] as u128 + ((z[1] as u128) << 64), z[2] as u128))
                    .collect::<Vec<GF192>>()))
            )
        } else {
            let (x_in, z_in, z_out_in) = if data.m == 1 {
                (
                    data.x
                        .iter()
                        .flat_map(|x| {
                            convert_to_bit::<PARAMOWF256, U8, U1>(GenericArray::from_slice(
                                &x[0].to_le_bytes()[..1],
                            ))
                        })
                        .collect::<Vec<GF256>>(),
                    data.z
                        .iter()
                        .flat_map(|z| {
                            convert_to_bit::<PARAMOWF256, U8, U1>(GenericArray::from_slice(
                                &z[0].to_le_bytes()[..1],
                            ))
                        })
                        .collect::<Vec<GF256>>(),
                    data.zout
                        .iter()
                        .flat_map(|z| {
                            convert_to_bit::<PARAMOWF256, U8, U1>(GenericArray::from_slice(
                                &z[0].to_le_bytes()[..1],
                            ))
                        })
                        .collect::<Vec<GF256>>(),
                )
            } else {
                (
                    data.x
                        .iter()
                        .map(|x| {
                            GF256::new(
                                x[0] as u128 + ((x[1] as u128) << 64),
                                x[2] as u128 + ((x[3] as u128) << 64),
                            )
                        })
                        .collect(),
                    data.z
                        .iter()
                        .map(|z| {
                            GF256::new(
                                z[0] as u128 + ((z[1] as u128) << 64),
                                z[2] as u128 + ((z[3] as u128) << 64),
                            )
                        })
                        .collect(),
                    data.zout
                        .iter()
                        .map(|z| {
                            GF256::new(
                                z[0] as u128 + ((z[1] as u128) << 64),
                                z[2] as u128 + ((z[3] as u128) << 64),
                            )
                        })
                        .collect(),
                )
            };
            let res = em_enc_bkwd::<PARAM256S, PARAMOWF256EM>(
                GenericArray::from_slice(&x_in),
                GenericArray::from_slice(&z_in),
                GenericArray::from_slice(&z_out_in),
                data.mkey != 0,
                data.mtag != 0,
                GF256::from(&data.delta[..]),
            );
            assert_eq!(
                res,
                Box::new(*GenericArray::from_slice(&data.res
                    .iter()
                    .map(|z| GF256::new(
                        z[0] as u128 + ((z[1] as u128) << 64),
                        z[2] as u128 + ((z[3] as u128) << 64)
                    ))
                    .collect::<Vec<GF256>>()
            )))
        }
    }
}

#[derive(Debug, Deserialize)]
#[serde(rename_all = "camelCase")]
struct EmEncCstrnts {
    lambda: u16,

    mkey: u8,

    x: Vec<u8>,

    w: Vec<u8>,

    out: Vec<u8>,

    delta: Vec<u8>,

    vq: Vec<[u64; 4]>,

    ab: Vec<[u64; 8]>,
}

#[test]
fn em_enc_cstrnts_test() {
    let file = File::open("EmEncCstrnts.json").unwrap();
    let database: Vec<EmEncCstrnts> =
        serde_json::from_reader(file).expect("error while reading or parsing");
    for data in database {
        if data.lambda == 128 {
            let vq = &data
                .vq
                .iter()
                .map(|v| GF128::new(v[0] as u128 + ((v[1] as u128) << 64), 0))
                .collect::<Vec<GF128>>()[..];
            let res = em_enc_cstrnts::<PARAM128SEM, PARAMOWF128EM>(
                GenericArray::from_slice(&data.out),
                GenericArray::from_slice(&data.x),
                GenericArray::from_slice(&data.w),
                GenericArray::from_slice(&vq),
                GenericArray::from_slice(&vq),
                data.mkey != 0,
                GF128::to_field(&data.delta)[0],
            );
            let (mut a0, mut a1) = (vec![], vec![]);
            for i in 0..data.ab.len() {
                a0.push(GF128::new(
                    data.ab[i][0] as u128 + ((data.ab[i][1] as u128) << 64),
                    0,
                ));
                a1.push(GF128::new(
                    data.ab[i][4] as u128 + ((data.ab[i][5] as u128) << 64),
                    0,
                ));
            }
            for i in 0..a0.len() {
                assert_eq!((res.0[i], res.1[i]), (a0[i], a1[i]));
            }
        } else if data.lambda == 192 {
            let vq = &data
                .vq
                .iter()
                .map(|v| GF192::new(v[0] as u128 + ((v[1] as u128) << 64), v[2] as u128))
                .collect::<Vec<GF192>>()[..];
            let res = em_enc_cstrnts::<PARAM192SEM, PARAMOWF192EM>(
                GenericArray::from_slice(&data.out),
                GenericArray::from_slice(&data.x),
                GenericArray::from_slice(&data.w),
                GenericArray::from_slice(&vq),
                GenericArray::from_slice(&vq),
                data.mkey != 0,
                GF192::to_field(&data.delta)[0],
            );
            let (mut a0, mut a1) = (vec![], vec![]);
            for i in 0..data.ab.len() {
                a0.push(GF192::new(
                    data.ab[i][0] as u128 + ((data.ab[i][1] as u128) << 64),
                    data.ab[i][2] as u128,
                ));
                a1.push(GF192::new(
                    data.ab[i][4] as u128 + ((data.ab[i][5] as u128) << 64),
                    data.ab[i][6] as u128,
                ));
            }
            for i in 0..res.0.len() {
                assert_eq!((res.0[i], res.1[i]), (a0[i], a1[i]));
            }
        } else {
            let vq = &data
                .vq
                .iter()
                .map(|v| {
                    GF256::new(
                        v[0] as u128 + ((v[1] as u128) << 64),
                        v[2] as u128 + ((v[3] as u128) << 64),
                    )
                })
                .collect::<Vec<GF256>>()[..];
            let res = em_enc_cstrnts::<PARAM256SEM, PARAMOWF256EM>(
                GenericArray::from_slice(&data.out),
                GenericArray::from_slice(&data.x),
                GenericArray::from_slice(&data.w),
                GenericArray::from_slice(&vq),
                GenericArray::from_slice(&vq),
                data.mkey != 0,
                GF256::to_field(&data.delta)[0],
            );
            let (mut a0, mut a1) = (vec![], vec![]);
            for i in 0..data.ab.len() {
                a0.push(GF256::new(
                    data.ab[i][0] as u128 + ((data.ab[i][1] as u128) << 64),
                    data.ab[i][2] as u128 + ((data.ab[i][3] as u128) << 64),
                ));
                a1.push(GF256::new(
                    data.ab[i][4] as u128 + ((data.ab[i][5] as u128) << 64),
                    data.ab[i][6] as u128 + ((data.ab[i][7] as u128) << 64),
                ));
            }
            for i in 0..res.0.len() {
                assert_eq!((res.0[i], res.1[i]), (a0[i], a1[i]));
            }
        }
    }
}

#[derive(Debug, Deserialize)]
#[serde(rename_all = "camelCase")]
struct EmProve {
    lambda: u16,

    gv: Vec<Vec<u8>>,

    w: Vec<u8>,

    u: Vec<u8>,

    input: Vec<u8>,

    output: Vec<u8>,

    chall: Vec<u8>,

    at: Vec<u8>,

    bt: Vec<u8>,
}

#[test]
fn em_prove_test() {
    let file = File::open("EmProve.json").unwrap();
    let database: Vec<EmProve> =
        serde_json::from_reader(file).expect("error while reading or parsing");
    for data in database {
        if data.lambda == 128 {
            let res = em_prove::<PARAM128SEM, PARAMOWF128EM>(
                GenericArray::from_slice(&data.w),
                &GenericArray::from_slice(&[[0u8; 160].to_vec(), data.u].concat()),
                GenericArray::from_slice(
                    &data
                        .gv
                        .iter()
                        .map(|x| *GenericArray::from_slice(x))
                        .collect::<Vec<GenericArray<u8, _>>>(),
                ),
                GenericArray::from_slice(&[data.input, data.output].concat()),
                GenericArray::from_slice(&data.chall),
            );
<<<<<<< HEAD
            //assert_eq!((*GenericArray::from_slice(&data.at), *GenericArray::from_slice(&data.bt)), *res);
            assert_eq!(
                (
                    *GenericArray::from_slice(&data.at),
                    *GenericArray::from_slice(&data.bt)
=======
            assert_eq!(
                (
                    Box::new(*GenericArray::from_slice(&data.at)),
                    Box::new(*GenericArray::from_slice(&data.bt))
>>>>>>> 26313d4d
                ),
                res
            );
            break;
        } else if data.lambda == 192 {
            let res = em_prove::<PARAM192SEM, PARAMOWF192EM>(
                GenericArray::from_slice(&data.w),
                &GenericArray::from_slice(&[[0u8; 288].to_vec(), data.u].concat()),
                GenericArray::from_slice(
                    &data
                        .gv
                        .iter()
                        .map(|x| *GenericArray::from_slice(x))
                        .collect::<Vec<GenericArray<u8, _>>>(),
                ),
                GenericArray::from_slice(&[data.input, data.output].concat()),
                GenericArray::from_slice(&data.chall),
            );
            assert_eq!(
                (
<<<<<<< HEAD
                    *GenericArray::from_slice(&data.at),
                    *GenericArray::from_slice(&data.bt)
=======
                    Box::new(*GenericArray::from_slice(&data.at)),
                    Box::new(*GenericArray::from_slice(&data.bt))
>>>>>>> 26313d4d
                ),
                res
            );
        } else {
            let res = em_prove::<PARAM256SEM, PARAMOWF256EM>(
                GenericArray::from_slice(&data.w),
                GenericArray::from_slice(&([[0u8; 448].to_vec(), data.u].concat()).to_vec()),
                GenericArray::from_slice(
                    &data
                        .gv
                        .iter()
                        .map(|x| *GenericArray::from_slice(x))
                        .collect::<Vec<GenericArray<u8, _>>>(),
                ),
                GenericArray::from_slice(&[data.input, data.output].concat()),
                GenericArray::from_slice(&data.chall),
            );
            assert_eq!(
                (
<<<<<<< HEAD
                    *GenericArray::from_slice(&data.at),
                    *GenericArray::from_slice(&data.bt)
=======
                    Box::new(*GenericArray::from_slice(&data.at)),
                    Box::new(*GenericArray::from_slice(&data.bt))
>>>>>>> 26313d4d
                ),
                res
            );
        }
    }
}

#[derive(Debug, Deserialize)]
#[serde(rename_all = "camelCase")]
struct EmVerify {
    lambda: u16,

    tau: u8,

    d: Vec<u8>,

    gq: Vec<Vec<u8>>,

    at: Vec<u8>,

    chall2: Vec<u8>,

    chall3: Vec<u8>,

    input: Vec<u8>,

    output: Vec<u8>,

    qt: Vec<u8>,
}

#[test]
fn em_verify_test() {
    let file = File::open("EmVerify.json").unwrap();
    let database: Vec<EmVerify> =
        serde_json::from_reader(file).expect("error while reading or parsing");
    for data in database {
        if data.lambda == 128 {
            let res = if data.tau == 11 {
                em_verify::<PARAM128SEM, PARAMOWF128EM>(
                    GenericArray::from_slice(&data.d),
                    &mut GenericArray::from_slice(
                        &data
                            .gq
                            .iter()
                            .map(|x| *GenericArray::from_slice(x))
                            .collect::<Vec<GenericArray<u8, _>>>(),
                    ),
                    GenericArray::from_slice(&data.at),
                    GenericArray::from_slice(&data.chall2),
                    GenericArray::from_slice(&data.chall3),
                    GenericArray::from_slice(&[data.input, data.output].concat()),
                )
            } else {
                em_verify::<PARAM128FEM, PARAMOWF128EM>(
                    GenericArray::from_slice(&data.d),
                    &mut GenericArray::from_slice(
                        &data
                            .gq
                            .iter()
                            .map(|x| *GenericArray::from_slice(x))
                            .collect::<Vec<GenericArray<u8, _>>>(),
                    ),
                    GenericArray::from_slice(&data.at),
                    GenericArray::from_slice(&data.chall2),
                    GenericArray::from_slice(&data.chall3),
                    GenericArray::from_slice(&[data.input, data.output].concat()),
                )
            };
            assert_eq!(res, *GenericArray::from_slice(&data.qt));
        } else if data.lambda == 192 {
            let res = if data.tau == 16 {
                em_verify::<PARAM192SEM, PARAMOWF192EM>(
                    GenericArray::from_slice(&data.d),
                    &mut GenericArray::from_slice(
                        &data
                            .gq
                            .iter()
                            .map(|x| *GenericArray::from_slice(x))
                            .collect::<Vec<GenericArray<u8, _>>>(),
                    ),
                    GenericArray::from_slice(&data.at),
                    GenericArray::from_slice(&data.chall2),
                    GenericArray::from_slice(&data.chall3),
                    GenericArray::from_slice(&[data.input, data.output].concat()),
                )
            } else {
                em_verify::<PARAM192FEM, PARAMOWF192EM>(
                    GenericArray::from_slice(&data.d),
                    &mut GenericArray::from_slice(
                        &data
                            .gq
                            .iter()
                            .map(|x| *GenericArray::from_slice(x))
                            .collect::<Vec<GenericArray<u8, _>>>(),
                    ),
                    GenericArray::from_slice(&data.at),
                    GenericArray::from_slice(&data.chall2),
                    GenericArray::from_slice(&data.chall3),
                    GenericArray::from_slice(&[data.input, data.output].concat()),
                )
            };
            assert_eq!(res, *GenericArray::from_slice(&data.qt));
        } else {
            let res = if data.tau == 22 {
                em_verify::<PARAM256SEM, PARAMOWF256EM>(
                    GenericArray::from_slice(&data.d),
                    &mut GenericArray::from_slice(
                        &data
                            .gq
                            .iter()
                            .map(|x| *GenericArray::from_slice(x))
                            .collect::<Vec<GenericArray<u8, _>>>(),
                    ),
                    GenericArray::from_slice(&data.at),
                    GenericArray::from_slice(&data.chall2),
                    GenericArray::from_slice(&data.chall3),
                    GenericArray::from_slice(&[data.input, data.output].concat()),
                )
            } else {
                em_verify::<PARAM256FEM, PARAMOWF256EM>(
                    GenericArray::from_slice(&data.d),
                    &mut GenericArray::from_slice(
                        &data
                            .gq
                            .iter()
                            .map(|x| *GenericArray::from_slice(x))
                            .collect::<Vec<GenericArray<u8, _>>>(),
                    ),
                    GenericArray::from_slice(&data.at),
                    GenericArray::from_slice(&data.chall2),
                    GenericArray::from_slice(&data.chall3),
                    GenericArray::from_slice(&[data.input, data.output].concat()),
                )
            };
            assert_eq!(res, *GenericArray::from_slice(&data.qt));
        }
    }
}<|MERGE_RESOLUTION|>--- conflicted
+++ resolved
@@ -603,18 +603,10 @@
                 GenericArray::from_slice(&[data.input, data.output].concat()),
                 GenericArray::from_slice(&data.chall),
             );
-<<<<<<< HEAD
-            //assert_eq!((*GenericArray::from_slice(&data.at), *GenericArray::from_slice(&data.bt)), *res);
-            assert_eq!(
-                (
-                    *GenericArray::from_slice(&data.at),
-                    *GenericArray::from_slice(&data.bt)
-=======
             assert_eq!(
                 (
                     Box::new(*GenericArray::from_slice(&data.at)),
                     Box::new(*GenericArray::from_slice(&data.bt))
->>>>>>> 26313d4d
                 ),
                 res
             );
@@ -635,13 +627,8 @@
             );
             assert_eq!(
                 (
-<<<<<<< HEAD
-                    *GenericArray::from_slice(&data.at),
-                    *GenericArray::from_slice(&data.bt)
-=======
                     Box::new(*GenericArray::from_slice(&data.at)),
                     Box::new(*GenericArray::from_slice(&data.bt))
->>>>>>> 26313d4d
                 ),
                 res
             );
@@ -661,13 +648,8 @@
             );
             assert_eq!(
                 (
-<<<<<<< HEAD
-                    *GenericArray::from_slice(&data.at),
-                    *GenericArray::from_slice(&data.bt)
-=======
                     Box::new(*GenericArray::from_slice(&data.at)),
                     Box::new(*GenericArray::from_slice(&data.bt))
->>>>>>> 26313d4d
                 ),
                 res
             );
