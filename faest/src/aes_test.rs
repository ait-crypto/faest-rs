use crate::aes::{aes_enc_bkwd, aes_enc_cstrnts, aes_prove, aes_verify};
use crate::aes::{
    aes_enc_fwd, aes_extendedwitness, aes_key_exp_bwd, aes_key_exp_cstrnts, aes_key_exp_fwd,
    convert_to_bit,
};
use crate::fields::{self, BigGaloisField, GF128, GF192, GF256};

use crate::parameter::{
    self, PARAM128S, PARAM192S, PARAM256S, PARAMOWF128, PARAMOWF192, PARAMOWF256,
};
use cipher::Unsigned;
use generic_array::GenericArray;
#[cfg(test)]
use serde::Deserialize;
#[allow(unused_imports)]
use std::convert;
use std::default;
use std::fs::File;
use typenum::{U176, U208, U240, U8};

#[derive(Debug, Deserialize)]
#[serde(rename_all = "camelCase")]
struct AesExtendedWitness {
    lambda: u16,

    key: Vec<u8>,

    input: Vec<u8>,

    w: Vec<u8>,
}

#[test]
fn aes_extended_witness_test() {
    let file = File::open("AesExtendedWitness.json").unwrap();
    let database: Vec<AesExtendedWitness> =
        serde_json::from_reader(file).expect("error while reading or parsing");
    for data in database {
        if data.lambda == 128 {
<<<<<<< HEAD
            let res = aes_extendedwitness::<PARAM128S, PARAMOWF128>(
                GenericArray::from_slice(&data.key),
                GenericArray::from_slice(&data.input),
            );
            assert_eq!(res.0, *GenericArray::from_slice(&data.w));
        } else if data.lambda == 192 {
            let res = aes_extendedwitness::<PARAM192S, PARAMOWF192>(
                GenericArray::from_slice(&data.key),
                GenericArray::from_slice(&data.input),
            );
            assert_eq!(res.0, *GenericArray::from_slice(&data.w));
        } else {
            let res = aes_extendedwitness::<PARAM256S, PARAMOWF256>(
                GenericArray::from_slice(&data.key),
                GenericArray::from_slice(&data.input),
            );
            assert_eq!(res.0, *GenericArray::from_slice(&data.w));
=======
            let res = aes_extendedwitness::<PARAM128S, PARAMOWF128>(GenericArray::from_slice(&data.key), GenericArray::from_slice(&data.input));
            assert_eq!(res.0, Box::new(*GenericArray::from_slice(&data.w)));
        } else if data.lambda == 192 {
            let res = aes_extendedwitness::<PARAM192S, PARAMOWF192>(GenericArray::from_slice(&data.key), GenericArray::from_slice(&data.input));
            assert_eq!(res.0, Box::new(*GenericArray::from_slice(&data.w)));
        } else {
            let res = aes_extendedwitness::<PARAM256S, PARAMOWF256>(GenericArray::from_slice(&data.key), GenericArray::from_slice(&data.input));
            assert_eq!(res.0, Box::new(*GenericArray::from_slice(&data.w)));
>>>>>>> fa05be8c
        }
    }
}

#[derive(Debug, Deserialize)]
#[serde(rename_all = "camelCase")]
struct AesKeyExpFwd {
    lambda: u16,

    r: u8,

    nwd: u8,

    x: Vec<[u128; 4]>,

    out: Vec<[u128; 4]>,
}

<<<<<<< HEAD
fn convtobit<T>(x: u8) -> GenericArray<T, U8>
where
    T: BigGaloisField + std::default::Default,
{
    let mut res: GenericArray<T, U8> = GenericArray::default();
=======
fn convtobit<T> (x : u8) -> Box<GenericArray<T, U8>> where T : BigGaloisField + std::default::Default{
    let mut res : Box<GenericArray<T, U8>> = GenericArray::default_boxed();
>>>>>>> fa05be8c
    for j in 0..8 {
        res[j] = T::new(((x >> j) & 1) as u128, 0)
    }
    res
}

#[test]
fn aes_key_exp_fwd_test() {
    let file = File::open("AesKeyExpFwd.json").unwrap();
    let database: Vec<AesKeyExpFwd> =
        serde_json::from_reader(file).expect("error while reading or parsing");
    for data in database {
        if data.lambda == 128 {
            let (out, input): (Vec<GF128>, Vec<GF128>) = if data.x.len() >= 448 {
                (
                    data.out
                        .iter()
                        .map(|x| GF128::new((x[0]) + ((x[1]) << 64), 0))
                        .collect(),
                    data.x
                        .iter()
                        .map(|x| GF128::new((x[0]) + ((x[1]) << 64), 0))
                        .collect(),
                )
            } else {
                (
                    data.out
                        .iter()
                        .flat_map(|out| convtobit(out[0] as u8))
                        .collect(),
                    data.x
                        .iter()
                        .flat_map(|out| convtobit(out[0] as u8))
                        .collect(),
                )
            };
<<<<<<< HEAD
            let res: GenericArray<
                GF128,
                <parameter::PARAMOWF128 as parameter::PARAMOWF>::PRODRUN128,
            > = aes_key_exp_fwd::<PARAMOWF128>(GenericArray::from_slice(&input));
=======
            let res: GenericArray<GF128, <parameter::PARAMOWF128 as parameter::PARAMOWF>::PRODRUN128> = *aes_key_exp_fwd::<GF128, PARAMOWF128>(GenericArray::from_slice(&input));
>>>>>>> fa05be8c
            assert_eq!(res, *GenericArray::from_slice(&out));
        } else if data.lambda == 192 {
            let (out, input): (Vec<GF192>, Vec<GF192>) = if data.x.len() >= 448 {
                (
                    data.out
                        .iter()
                        .map(|x| GF192::new((x[0]) + ((x[1]) << 64), x[2]))
                        .collect(),
                    data.x
                        .iter()
                        .map(|x| GF192::new((x[0]) + ((x[1]) << 64), x[2]))
                        .collect(),
                )
            } else {
                (
                    data.out
                        .iter()
                        .flat_map(|out| convtobit(out[0] as u8))
                        .collect(),
                    data.x.iter().flat_map(|x| convtobit(x[0] as u8)).collect(),
                )
            };
<<<<<<< HEAD
            let res: GenericArray<
                GF192,
                <parameter::PARAMOWF192 as parameter::PARAMOWF>::PRODRUN128,
            > = aes_key_exp_fwd::<PARAMOWF192>(GenericArray::from_slice(&input));
=======
            let res: GenericArray<GF192, <parameter::PARAMOWF192 as parameter::PARAMOWF>::PRODRUN128> = *aes_key_exp_fwd::<GF192, PARAMOWF192>(GenericArray::from_slice(&input));
>>>>>>> fa05be8c
            assert_eq!(res, *GenericArray::from_slice(&out));
        } else {
            let (out, input): (Vec<GF256>, Vec<GF256>) = if data.x.len() >= 448 {
                (
                    data.out
                        .iter()
                        .map(|x| GF256::new((x[0]) + ((x[1]) << 64), (x[2]) + ((x[3]) << 64)))
                        .collect(),
                    data.x
                        .iter()
                        .map(|x| GF256::new((x[0]) + ((x[1]) << 64), (x[2]) + ((x[3]) << 64)))
                        .collect(),
                )
            } else {
                (
                    data.out
                        .iter()
                        .flat_map(|out| convtobit(out[0] as u8))
                        .collect(),
                    data.x.iter().flat_map(|x| convtobit(x[0] as u8)).collect(),
                )
            };
<<<<<<< HEAD
            let res: GenericArray<
                GF256,
                <parameter::PARAMOWF256 as parameter::PARAMOWF>::PRODRUN128,
            > = aes_key_exp_fwd::<PARAMOWF256>(GenericArray::from_slice(&input));
=======
            let res: GenericArray<GF256, <parameter::PARAMOWF256 as parameter::PARAMOWF>::PRODRUN128> = *aes_key_exp_fwd::<GF256, PARAMOWF256>(GenericArray::from_slice(&input));
>>>>>>> fa05be8c
            assert_eq!(res, *GenericArray::from_slice(&out));
        }
    }
}

#[derive(Debug, Deserialize)]
#[serde(rename_all = "camelCase")]
struct AesKeyExpBwd {
    lambda: u16,

    mtag: u8,

    mkey: u8,

    ske: u16,

    delta: [u128; 4],

    x: Vec<[u128; 4]>,

    xk: Vec<[u128; 4]>,

    out: Vec<[u128; 4]>,
}

#[test]
fn aes_key_exp_bwd_test() {
    let file = File::open("AesKeyExpBwd.json").unwrap();
    let database: Vec<AesKeyExpBwd> =
        serde_json::from_reader(file).expect("error while reading or parsing");
    for data in database {
        if data.lambda == 128 {
            let mtag = data.mtag != 0;
            let mkey = data.mkey != 0;
            let delta = GF128::new(data.delta[0] + (data.delta[1] << 64), 0);
            let (x, xk, out): (Vec<GF128>, Vec<GF128>, Vec<GF128>) = if !mtag && !mkey {
                (
                    data.x
                        .iter()
                        .flat_map(|x| convtobit(x[0].to_le_bytes()[0]))
                        .collect(),
                    data.xk
                        .iter()
                        .flat_map(|x| convtobit(x[0].to_le_bytes()[0]))
                        .collect(),
                    data.out
                        .iter()
                        .flat_map(|x| convtobit(x[0].to_le_bytes()[0]))
                        .collect(),
                )
            } else {
                (
                    data.x
                        .iter()
                        .map(|x| GF128::new(x[0] + (x[1] << 64), 0))
                        .collect(),
                    data.xk
                        .iter()
                        .map(|xk| GF128::new(xk[0] + (xk[1] << 64), 0))
                        .collect(),
                    data.out
                        .iter()
                        .map(|out| GF128::new(out[0] + (out[1] << 64), 0))
                        .collect(),
                )
            };

            let res = aes_key_exp_bwd::<PARAMOWF128>(
                GenericArray::from_slice(&x[..448]),
                GenericArray::from_slice(
                    &[&xk[..], &vec![GF128::default(); 224][..]].concat()[..1408],
                ),
                mtag,
                mkey,
                delta,
            );
            for i in 0..res.len() {
                assert_eq!(res[i], out[i]);
            }
        } else if data.lambda == 192 {
            let mtag = data.mtag != 0;
            let mkey = data.mkey != 0;
            let delta = GF192::new(data.delta[0] + (data.delta[1] << 64), data.delta[2]);
            let (x, xk, out): (Vec<GF192>, Vec<GF192>, Vec<GF192>) = if !mtag && !mkey {
                (
                    data.x
                        .iter()
                        .flat_map(|x| convtobit(x[0].to_le_bytes()[0]))
                        .collect(),
                    data.xk
                        .iter()
                        .flat_map(|x| convtobit(x[0].to_le_bytes()[0]))
                        .collect(),
                    data.out
                        .iter()
                        .flat_map(|x| convtobit(x[0].to_le_bytes()[0]))
                        .collect(),
                )
            } else {
                (
                    data.x
                        .iter()
                        .map(|x| GF192::new(x[0] + (x[1] << 64), x[2]))
                        .collect(),
                    data.xk
                        .iter()
                        .map(|xk| GF192::new(xk[0] + (xk[1] << 64), xk[2]))
                        .collect(),
                    data.out
                        .iter()
                        .map(|out| GF192::new(out[0] + (out[1] << 64), out[2]))
                        .collect(),
                )
            };
            let res = aes_key_exp_bwd::<PARAMOWF192>(
                GenericArray::from_slice(&x[..448]),
                GenericArray::from_slice(
                    &[&xk[..], &vec![GF192::default(); 288][..]].concat()[..1664],
                ),
                mtag,
                mkey,
                delta,
            );
            for i in 0..res.len() {
                assert_eq!(res[i], out[i]);
            }
        } else {
            let mtag = data.mtag != 0;
            let mkey = data.mkey != 0;
            let delta = GF256::new(
                data.delta[0] + (data.delta[1] << 64),
                data.delta[2] + (data.delta[3] << 64),
            );
            let (x, xk, out): (Vec<GF256>, Vec<GF256>, Vec<GF256>) = if !mtag && !mkey {
                (
                    data.x
                        .iter()
                        .flat_map(|x| convtobit(x[0].to_le_bytes()[0]))
                        .collect(),
                    data.xk
                        .iter()
                        .flat_map(|x| convtobit(x[0].to_le_bytes()[0]))
                        .collect(),
                    data.out
                        .iter()
                        .flat_map(|x| convtobit(x[0].to_le_bytes()[0]))
                        .collect(),
                )
            } else {
                (
                    data.x
                        .iter()
                        .map(|x| GF256::new(x[0] + (x[1] << 64), x[2] + (x[3] << 64)))
                        .collect(),
                    data.xk
                        .iter()
                        .map(|xk| GF256::new(xk[0] + (xk[1] << 64), xk[2] + (xk[3] << 64)))
                        .collect(),
                    data.out
                        .iter()
                        .map(|out| GF256::new(out[0] + (out[1] << 64), out[2] + (out[3] << 64)))
                        .collect(),
                )
            };
            let res = aes_key_exp_bwd::<PARAMOWF256>(
                GenericArray::from_slice(&x[..672]),
                GenericArray::from_slice(
                    &[&xk[..], &vec![GF256::default(); 352][..]].concat()[..1920],
                ),
                mtag,
                mkey,
                delta,
            );
            for i in 0..res.len() {
                assert_eq!(res[i], out[i]);
            }
        }
    }
}

#[derive(Debug, Deserialize)]
#[serde(rename_all = "camelCase")]
struct AesKeyExpCstrnts {
    lambda: u16,

    mkey: u8,

    w: Vec<u8>,

    v: Vec<[u128; 4]>,

    q: Vec<[u128; 4]>,

    delta: Vec<u8>,

    ab: Vec<[u128; 8]>,

    res1: Vec<u8>,

    res2: Vec<[u128; 4]>,
}

pub fn byte_to_bit(input : u8) -> Vec<u8> {
    let mut res = vec![0; 8];
    for i in 0..8 {
        res[i] = (input >> i) & 1;
    }
    res
}
#[test]
fn aes_key_exp_cstrnts_test() {
    let file = File::open("AesKeyExpCstrnts.json").unwrap();
    let database: Vec<AesKeyExpCstrnts> =
        serde_json::from_reader(file).expect("error while reading or parsing");
    for data in database {
        if data.lambda == 128 {
            let fields_v = &(data
                .v
                .iter()
                .map(|v| GF128::new(v[0] + ((v[1]) << 64), 0))
                .collect::<Vec<GF128>>())[..];
            let mkey = data.mkey != 0;
            let fields_q = &(data
                .q
                .iter()
                .map(|q| GF128::new(q[0] + ((q[1]) << 64), 0))
                .collect::<Vec<GF128>>())[..];
            let delta = GF128::new(
                data.delta
                    .iter()
                    .enumerate()
                    .map(|(i, x)| ((*x as u128) << (8 * i)))
                    .sum(),
                0,
            );
            let field_ab: Vec<(GF128, GF128)> = data
                .ab
                .iter()
                .map(|a| {
                    (
                        GF128::new(a[0] + ((a[1]) << 64), 0),
                        GF128::new(a[4] + ((a[5]) << 64), 0),
                    )
                })
                .collect();
            let fields_res_1: GenericArray<
                GF128,
                <parameter::PARAMOWF128 as parameter::PARAMOWF>::PRODRUN128,
            > = *GenericArray::from_slice(&convert_to_bit::<
                PARAMOWF128,
                <parameter::PARAMOWF128 as parameter::PARAMOWF>::PRODRUN128,
                U176,
            >(GenericArray::from_slice(
                &data.res1[..176],
            )));
            let fields_res_2: Vec<GF128> = data
                .res2
                .iter()
                .map(|res| GF128::new(res[0] + ((res[1]) << 64), 0))
                .collect();
<<<<<<< HEAD
            let mut res = aes_key_exp_cstrnts::<PARAMOWF128>(
                GenericArray::from_slice(&data.w[..200]),
                GenericArray::from_slice(&fields_v),
                mkey,
                GenericArray::from_slice(&fields_q),
                delta,
            );
            if res.1 == GenericArray::default() {
=======
            
            let mut res =
                aes_key_exp_cstrnts::<GF128, PARAMOWF128>(GenericArray::from_slice(&data.w.iter().flat_map(|x| byte_to_bit(*x)).collect::<Vec<u8>>()[..448]), GenericArray::from_slice(&fields_v), mkey, GenericArray::from_slice(&fields_q), delta);
            if res.1 == GenericArray::default_boxed() {
>>>>>>> fa05be8c
                for i in 0..field_ab.len() {
                    res.1[i] = GF128::default();
                }
            }
            if res.2 == GenericArray::default_boxed() {
                for i in 0..field_ab.len() {
                    res.2[i] = GF128::default();
                }
            }

            #[allow(clippy::needless_range_loop)]
            for i in 0..field_ab.len() {
                assert_eq!(field_ab[i].0, res.0[i]);
                assert_eq!(field_ab[i].1, res.1[i]);
            }
            assert_eq!(fields_res_1, *res.2);
            assert_eq!(*GenericArray::from_slice(&fields_res_2), *res.3);
        } else if data.lambda == 192 {
            let fields_v = &(data
                .v
                .iter()
                .map(|v| GF192::new(v[0] + ((v[1]) << 64), v[2]))
                .take(448)
                .collect::<Vec<GF192>>());
            let mkey = data.mkey != 0;
            let fields_q = &(data
                .q
                .iter()
                .map(|q| GF192::new(q[0] + ((q[1]) << 64), q[2]))
                .take(448)
                .collect::<Vec<GF192>>());
            let delta = GF192::new(
                data.delta
                    .iter()
                    .take(16)
                    .enumerate()
                    .map(|(i, x)| ((*x as u128) << (8 * i)))
                    .sum(),
                data.delta
                    .iter()
                    .skip(16)
                    .enumerate()
                    .map(|(i, x)| ((*x as u128) << (8 * i)))
                    .sum(),
            );
            let field_ab: Vec<(GF192, GF192)> = data
                .ab
                .iter()
                .map(|a| {
                    (
                        GF192::new(a[0] + ((a[1]) << 64), a[2]),
                        GF192::new(a[4] + ((a[5]) << 64), a[6]),
                    )
                })
                .collect();
            let fields_res_1: GenericArray<
                GF192,
                <parameter::PARAMOWF192 as parameter::PARAMOWF>::PRODRUN128,
            > = *GenericArray::from_slice(&convert_to_bit::<
                PARAMOWF192,
                <parameter::PARAMOWF192 as parameter::PARAMOWF>::PRODRUN128,
                U208,
            >(GenericArray::from_slice(
                &data.res1[..208],
            )));
            let fields_res_2: Vec<GF192> = data
                .res2
                .iter()
                .map(|w| GF192::new(w[0] + ((w[1]) << 64), w[2]))
                .collect();
<<<<<<< HEAD
            let mut res = aes_key_exp_cstrnts::<PARAMOWF192>(
                GenericArray::from_slice(&data.w[..408]),
                GenericArray::from_slice(&fields_v),
                mkey,
                GenericArray::from_slice(&fields_q),
                delta,
            );
=======
            let mut res =
                aes_key_exp_cstrnts::<GF192, PARAMOWF192>(GenericArray::from_slice(&data.w.iter().flat_map(|x| byte_to_bit(*x)).collect::<Vec<u8>>()[..448]), GenericArray::from_slice(&fields_v), mkey, GenericArray::from_slice(&fields_q), delta);
            #[allow(clippy::needless_range_loop)]
            for i in 0..field_ab.len() {
                assert_eq!(field_ab[i].0, res.0[i]);
                assert_eq!(field_ab[i].1, res.1[i]);
            }
            assert_eq!(fields_res_1, *res.2);
            assert_eq!(*GenericArray::from_slice(&fields_res_2), *res.3);
        } else {
            let fields_v = &(data
                .v
                .iter()
                .map(|v| GF256::new(v[0] + ((v[1]) << 64), v[2] + ((v[3]) << 64)))
                .take(672).collect::<Vec<GF256>>())[..];
            let mkey = data.mkey != 0;
            let fields_q = &(data
                .q
                .iter()
                .map(|q| GF256::new(q[0] + ((q[1]) << 64), q[2] + ((q[3]) << 64)))
                .take(672).collect::<Vec<GF256>>())[..];
            let delta = GF256::new(
                data.delta
                    .iter()
                    .take(16)
                    .enumerate()
                    .map(|(i, x)| ((*x as u128) << (8 * i)))
                    .sum(),
                data.delta
                    .iter()
                    .skip(16)
                    .enumerate()
                    .map(|(i, x)| ((*x as u128) << (8 * i)))
                    .sum(),
            );
            let field_ab: Vec<(GF256, GF256)> = data
                .ab
                .iter()
                .map(|a| {
                    (
                        GF256::new(a[0] + ((a[1]) << 64), a[2] + ((a[3]) << 64)),
                        GF256::new(a[4] + ((a[5]) << 64), a[6] + ((a[7]) << 64)),
                    )
                })
                .collect();
            let fields_res_1: GenericArray<GF256, <parameter::PARAMOWF256 as parameter::PARAMOWF>::PRODRUN128> = *GenericArray::from_slice(&convert_to_bit::<fields::GF256, PARAMOWF256, <parameter::PARAMOWF256 as parameter::PARAMOWF>::PRODRUN128, U240>(GenericArray::from_slice(&data.res1[..240])));
            let fields_res_2: Vec<GF256> = data
                .res2
                .iter()
                .map(|w| GF256::new(w[0] + ((w[1]) << 64), w[2] + ((w[3]) << 64)))
                .collect();
            let mut res =
                aes_key_exp_cstrnts::<GF256, PARAMOWF256>(GenericArray::from_slice(&data.w.iter().flat_map(|x| byte_to_bit(*x)).collect::<Vec<u8>>()[..672]), GenericArray::from_slice(&fields_v), mkey, GenericArray::from_slice(&fields_q), delta);
>>>>>>> fa05be8c
            #[allow(clippy::needless_range_loop)]
            for i in 0..field_ab.len() {
                assert_eq!(field_ab[i].0, res.0[i]);
                assert_eq!(field_ab[i].1, res.1[i]);
            }
<<<<<<< HEAD
            assert_eq!(fields_res_1, res.2);
            assert_eq!(*GenericArray::from_slice(&fields_res_2), res.3);
        } /*  else {
              let fields_v = &(data
                  .v
                  .iter()
                  .map(|v| GF256::new(v[0] + ((v[1]) << 64), v[2] + ((v[3]) << 64)))
                  .take(672).collect::<Vec<GF256>>())[..];
              let mkey = data.mkey != 0;
              let fields_q = &(data
                  .q
                  .iter()
                  .map(|q| GF256::new(q[0] + ((q[1]) << 64), q[2] + ((q[3]) << 64)))
                  .take(672).collect::<Vec<GF256>>())[..];
              let delta = GF256::new(
                  data.delta
                      .iter()
                      .take(16)
                      .enumerate()
                      .map(|(i, x)| ((*x as u128) << (8 * i)))
                      .sum(),
                  data.delta
                      .iter()
                      .skip(16)
                      .enumerate()
                      .map(|(i, x)| ((*x as u128) << (8 * i)))
                      .sum(),
              );
              let field_ab: Vec<(GF256, GF256)> = data
                  .ab
                  .iter()
                  .map(|a| {
                      (
                          GF256::new(a[0] + ((a[1]) << 64), a[2] + ((a[3]) << 64)),
                          GF256::new(a[4] + ((a[5]) << 64), a[6] + ((a[7]) << 64)),
                      )
                  })
                  .collect();
              let fields_res_1: GenericArray<GF256, <parameter::PARAMOWF256 as parameter::PARAMOWF>::PRODRUN128> = *GenericArray::from_slice(&convert_to_bit::<fields::GF256, PARAMOWF256, <parameter::PARAMOWF256 as parameter::PARAMOWF>::PRODRUN128, U240>(GenericArray::from_slice(&data.res1[..240])));
              let fields_res_2: Vec<GF256> = data
                  .res2
                  .iter()
                  .map(|w| GF256::new(w[0] + ((w[1]) << 64), w[2] + ((w[3]) << 64)))
                  .collect();
              let mut res =
                  aes_key_exp_cstrnts::<GF256, PARAMOWF256>(GenericArray::from_slice(&data.w[..500]), GenericArray::from_slice(&fields_v), mkey, GenericArray::from_slice(&fields_q), delta);
              #[allow(clippy::needless_range_loop)]
              for i in 0..field_ab.len() {
                  assert_eq!(field_ab[i].0, res.0[i]);
                  assert_eq!(field_ab[i].1, res.1[i]);
              }
              assert_eq!(fields_res_1, res.2);
              assert_eq!(*GenericArray::from_slice(&fields_res_2), res.3);
          } */
=======
            assert_eq!(fields_res_1, *res.2);
            assert_eq!(*GenericArray::from_slice(&fields_res_2), *res.3);
        }
>>>>>>> fa05be8c
    }
}

#[derive(Debug, Deserialize)]
#[serde(rename_all = "camelCase")]
struct AesEncFwd {
    lambda: u16,

    mkey: u8,

    mtag: u8,

    x: Vec<[u64; 4]>,

    xk: Vec<[u64; 4]>,

    input: [u8; 16],

    delta: [u64; 4],

    reslambda: Vec<[u64; 4]>,
}

#[test]
fn aes_enc_fwd_test() {
    let file = File::open("AesEncFwd.json").unwrap();
    let database: Vec<AesEncFwd> =
        serde_json::from_reader(file).expect("error while reading or parsing");
    for data in database {
        if data.lambda == 128 {
            let mtag = data.mtag != 0;
            let mkey = data.mkey != 0;
            let (x, xk) = if !(mkey || mtag) {
                (
                    (data
                        .x
                        .iter()
                        .flat_map(|x| convtobit::<GF128>(x[0].to_le_bytes()[..1][0]))
                        .collect::<Vec<GF128>>()),
                    (data
                        .xk
                        .iter()
                        .flat_map(|x| convtobit::<GF128>(x[0].to_le_bytes()[..1][0]))
                        .collect::<Vec<GF128>>()),
                )
            } else {
                (
                    (data
                        .x
                        .iter()
                        .map(|v| GF128::new(v[0] as u128 + ((v[1] as u128) << 64), 0))
                        .collect::<Vec<GF128>>()),
                    (data
                        .xk
                        .iter()
                        .map(|v| GF128::new(v[0] as u128 + ((v[1] as u128) << 64), 0))
                        .collect::<Vec<GF128>>()),
                )
            };
            let res = aes_enc_fwd::<PARAMOWF128>(
                GenericArray::from_slice(&x[..]),
                GenericArray::from_slice(&xk[..]),
                data.mkey != 0,
                data.mtag != 0,
                data.input,
                GF128::new(data.delta[0] as u128 + ((data.delta[1] as u128) << 64), 0),
            );
            let out = data
                .reslambda
                .iter()
                .map(|v| GF128::new(v[0] as u128 + ((v[1] as u128) << 64), 0))
                .collect::<Vec<GF128>>();
            for i in 0..out.len() {
                assert_eq!(out[i], res[i]);
            }
        } else if data.lambda == 192 {
            let mtag = data.mtag != 0;
            let mkey = data.mkey != 0;
            let (x, xk) = if !(mkey || mtag) {
                (
                    (data
                        .x
                        .iter()
                        .flat_map(|x| convtobit::<GF192>(x[0].to_le_bytes()[..1][0]))
                        .collect::<Vec<GF192>>()),
                    (data
                        .xk
                        .iter()
                        .flat_map(|x| convtobit::<GF192>(x[0].to_le_bytes()[..1][0]))
                        .collect::<Vec<GF192>>()),
                )
            } else {
                (
                    (data
                        .x
                        .iter()
                        .map(|v| GF192::new(v[0] as u128 + ((v[1] as u128) << 64), v[2] as u128))
                        .collect::<Vec<GF192>>()),
                    (data
                        .xk
                        .iter()
                        .map(|v| GF192::new(v[0] as u128 + ((v[1] as u128) << 64), v[2] as u128))
                        .collect::<Vec<GF192>>()),
                )
            };
            let res = aes_enc_fwd::<PARAMOWF192>(
                GenericArray::from_slice(&x[..]),
                GenericArray::from_slice(&xk[..]),
                data.mkey != 0,
                data.mtag != 0,
                data.input,
                GF192::new(
                    data.delta[0] as u128 + ((data.delta[1] as u128) << 64),
                    data.delta[2] as u128,
                ),
            );
            let out = data
                .reslambda
                .iter()
                .map(|v| GF192::new(v[0] as u128 + ((v[1] as u128) << 64), v[2] as u128))
                .collect::<Vec<GF192>>();
            for i in 0..out.len() {
                assert_eq!(out[i], res[i]);
            }
        } else {
            let mtag = data.mtag != 0;
            let mkey = data.mkey != 0;
            let (x, xk) = if !(mkey || mtag) {
                (
                    (data
                        .x
                        .iter()
                        .flat_map(|x| convtobit::<GF256>(x[0].to_le_bytes()[..1][0]))
                        .collect::<Vec<GF256>>()),
                    (data
                        .xk
                        .iter()
                        .flat_map(|x| convtobit::<GF256>(x[0].to_le_bytes()[..1][0]))
                        .collect::<Vec<GF256>>()),
                )
            } else {
                (
                    (data
                        .x
                        .iter()
                        .map(|v| {
                            GF256::new(
                                v[0] as u128 + ((v[1] as u128) << 64),
                                v[2] as u128 + ((v[3] as u128) << 64),
                            )
                        })
                        .collect::<Vec<GF256>>()),
                    (data
                        .xk
                        .iter()
                        .map(|v| {
                            GF256::new(
                                v[0] as u128 + ((v[1] as u128) << 64),
                                v[2] as u128 + ((v[3] as u128) << 64),
                            )
                        })
                        .collect::<Vec<GF256>>()),
                )
            };
            let res = aes_enc_fwd::<PARAMOWF256>(
                GenericArray::from_slice(&x[..]),
                GenericArray::from_slice(&xk[..]),
                data.mkey != 0,
                data.mtag != 0,
                data.input,
                GF256::new(
                    data.delta[0] as u128 + ((data.delta[1] as u128) << 64),
                    data.delta[2] as u128 + ((data.delta[3] as u128) << 64),
                ),
            );
            let out = data
                .reslambda
                .iter()
                .map(|v| {
                    GF256::new(
                        v[0] as u128 + ((v[1] as u128) << 64),
                        v[2] as u128 + ((v[3] as u128) << 64),
                    )
                })
                .collect::<Vec<GF256>>();
            for i in 0..out.len() {
                assert_eq!(out[i], res[i]);
            }
        }
    }
}

#[derive(Debug, Deserialize)]
#[serde(rename_all = "camelCase")]
struct AesEncBkwd {
    lambda: u16,

    mkey: u8,

    mtag: u8,

    x: Vec<[u128; 4]>,

    xk: Vec<[u128; 4]>,

    output: [u8; 16],

    delta: [u128; 4],

    reslambda: Vec<[u128; 4]>,
}

#[test]
fn aes_enc_bkwd_test() {
    let file = File::open("AesEncBkwd.json").unwrap();
    let database: Vec<AesEncBkwd> =
        serde_json::from_reader(file).expect("error while reading or parsing");
    for data in database {
        if data.lambda == 128 {
            let mtag = data.mtag != 0;
            let mkey = data.mkey != 0;
            let (x, xk) = if !(mkey || mtag) {
                (
                    (data
                        .x
                        .iter()
                        .flat_map(|x| convtobit::<GF128>(x[0].to_le_bytes()[..1][0]))
                        .collect::<Vec<GF128>>()),
                    (data
                        .xk
                        .iter()
                        .flat_map(|x| convtobit::<GF128>(x[0].to_le_bytes()[..1][0]))
                        .collect::<Vec<GF128>>()),
                )
            } else {
                (
                    (data
                        .x
                        .iter()
                        .map(|v| GF128::new(v[0] + (v[1] << 64), 0))
                        .collect::<Vec<GF128>>()),
                    (data
                        .xk
                        .iter()
                        .map(|v| GF128::new(v[0] + (v[1] << 64), 0))
                        .collect::<Vec<GF128>>()),
                )
            };
            let res = aes_enc_bkwd::<PARAMOWF128>(
                GenericArray::from_slice(&x[..]),
                GenericArray::from_slice(&xk[..]),
                data.mkey != 0,
                data.mtag != 0,
                data.output,
                GF128::new(data.delta[0] + (data.delta[1] << 64), 0),
            );
            let out = data
                .reslambda
                .iter()
                .map(|v| GF128::new(v[0] + (v[1] << 64), 0))
                .collect::<Vec<GF128>>();
            for i in 0..out.len() {
                assert_eq!(out[i], res[i]);
            }
        } else if data.lambda == 192 {
            let mtag = data.mtag != 0;
            let mkey = data.mkey != 0;
            let (x, xk) = if !(mkey || mtag) {
                (
                    (data
                        .x
                        .iter()
                        .flat_map(|x| convtobit::<GF192>(x[0].to_le_bytes()[..1][0]))
                        .collect::<Vec<GF192>>()),
                    (data
                        .xk
                        .iter()
                        .flat_map(|x| convtobit::<GF192>(x[0].to_le_bytes()[..1][0]))
                        .collect::<Vec<GF192>>()),
                )
            } else {
                (
                    (data
                        .x
                        .iter()
                        .map(|v| GF192::new(v[0] + (v[1] << 64), v[2]))
                        .collect::<Vec<GF192>>()),
                    (data
                        .xk
                        .iter()
                        .map(|v| GF192::new(v[0] + (v[1] << 64), v[2]))
                        .collect::<Vec<GF192>>()),
                )
            };
            let res = aes_enc_bkwd::<PARAMOWF192>(
                GenericArray::from_slice(&x[..]),
                GenericArray::from_slice(&xk[..]),
                data.mkey != 0,
                data.mtag != 0,
                data.output,
                GF192::new(data.delta[0] + (data.delta[1] << 64), data.delta[2]),
            );
            let out = data
                .reslambda
                .iter()
                .map(|v| GF192::new(v[0] + (v[1] << 64), v[2]))
                .collect::<Vec<GF192>>();
            for i in 0..out.len() {
                assert_eq!(out[i], res[i]);
            }
        } else {
            let mtag = data.mtag != 0;
            let mkey = data.mkey != 0;
            let (x, xk) = if !(mkey || mtag) {
                (
                    (data
                        .x
                        .iter()
                        .flat_map(|x| convtobit::<GF256>(x[0].to_le_bytes()[..1][0]))
                        .collect::<Vec<GF256>>()),
                    (data
                        .xk
                        .iter()
                        .flat_map(|x| convtobit::<GF256>(x[0].to_le_bytes()[..1][0]))
                        .collect::<Vec<GF256>>()),
                )
            } else {
                (
                    (data
                        .x
                        .iter()
                        .map(|v| GF256::new(v[0] + (v[1] << 64), v[2] + (v[3] << 64)))
                        .collect::<Vec<GF256>>()),
                    (data
                        .xk
                        .iter()
                        .map(|v| GF256::new(v[0] + (v[1] << 64), v[2] + (v[3] << 64)))
                        .collect::<Vec<GF256>>()),
                )
            };
            let res = aes_enc_bkwd::<PARAMOWF256>(
                GenericArray::from_slice(&x[..]),
                GenericArray::from_slice(&xk[..]),
                data.mkey != 0,
                data.mtag != 0,
                data.output,
                GF256::new(
                    data.delta[0] + (data.delta[1] << 64),
                    data.delta[2] + (data.delta[3] << 64),
                ),
            );
            let out = data
                .reslambda
                .iter()
                .map(|v| GF256::new(v[0] + (v[1] << 64), v[2] + (v[3] << 64)))
                .collect::<Vec<GF256>>();
            for i in 0..out.len() {
                assert_eq!(out[i], res[i]);
            }
        }
    }
}

#[derive(Debug, Deserialize)]
#[serde(rename_all = "camelCase")]
struct AesEncCstrnts {
    lambda: u16,

    mkey: u8,

    w: Vec<u8>,

    k: Vec<u8>,

    vq: Vec<[u128; 4]>,

    vqk: Vec<[u128; 4]>,

    input: [u8; 16],

    output: [u8; 16],

    delta: Vec<u8>,

    senc: u8,

    ab: Vec<[u128; 8]>,
}

#[test]
fn aes_enc_cstrnts_test() {
    let file = File::open("AesEncCstrnts.json").unwrap();
    let database: Vec<AesEncCstrnts> =
        serde_json::from_reader(file).expect("error while reading or parsing");
    for data in database {
        /* if data.lambda == 128 {
            let senc = data.senc as usize;
            let mkey = data.mkey != 0;
            let w = data.w;
            let k: Vec<GF128> = data.k.iter().flat_map(|x| convtobit(*x)).collect();
            let vq: Vec<GF128> = data
                .vq
                .iter()
                .map(|x| GF128::new(x[0] + (x[1] << 64), 0))
                .collect();
            let vqk: Vec<GF128> = data
                .vqk
                .iter()
                .map(|x| GF128::new(x[0] + (x[1] << 64), 0))
                .collect();
            let delta = GF128::new(
                u64::from_le_bytes(data.delta[..8].try_into().unwrap()) as u128
                    + ((u64::from_le_bytes(data.delta[8..].try_into().unwrap()) as u128) << 64),
                0,
            );
            let ab: Vec<(GF128, GF128)> = data
                .ab
                .iter()
                .map(|x| {
                    (
                        GF128::new(x[0] + (x[1] << 64), 0),
                        GF128::new(x[4] + (x[5] << 64), 0),
                    )
                })
                .collect();
            let res = aes_enc_cstrnts::<PARAMOWF128>(
                data.input,
                data.output,
                GenericArray::from_slice(&w),
                GenericArray::from_slice(&vq),
                GenericArray::from_slice(&k),
                GenericArray::from_slice(&vqk),
                mkey,
                GenericArray::from_slice(&vq),
                GenericArray::from_slice(&vqk),
                delta,
            );
            if mkey == false {
                for i in 0..senc {
                    assert_eq!(res[i], ab[i].0);
                    assert_eq!(res[senc + i], ab[i].1);
                }
            } else {
                for i in 0..senc {
                    assert_eq!(res[i], ab[i].0);
                }
            }
        } else  */if data.lambda == 192 {
            let senc = data.senc as usize;
            let mkey = data.mkey != 0;
            let w = data.w;
            let k: Vec<GF192> = data.k.iter().flat_map(|x| convtobit(*x)).collect();
            let vq: Vec<GF192> = data
                .vq
                .iter()
                .map(|x| GF192::new(x[0] + (x[1] << 64), x[2]))
                .collect();
            let vqk: Vec<GF192> = data
                .vqk
                .iter()
                .map(|x| GF192::new(x[0] + (x[1] << 64), x[2]))
                .collect();
            let delta = GF192::new(
                u64::from_le_bytes(data.delta[..8].try_into().unwrap()) as u128
                    + ((u64::from_le_bytes(data.delta[8..16].try_into().unwrap()) as u128) << 64),
                u64::from_le_bytes(data.delta[16..].try_into().unwrap()) as u128,
            );
            let ab: Vec<(GF192, GF192)> = data
                .ab
                .iter()
                .map(|x| {
                    (
                        GF192::new(x[0] + (x[1] << 64), x[2]),
                        GF192::new(x[4] + (x[5] << 64), x[6]),
                    )
                })
                .collect();
            let res = aes_enc_cstrnts::<PARAMOWF192>(
                data.input,
                data.output,
                GenericArray::from_slice(&w),
                GenericArray::from_slice(&vq),
                GenericArray::from_slice(&k),
                GenericArray::from_slice(&vqk),
                mkey,
                GenericArray::from_slice(&vq),
                GenericArray::from_slice(&vqk),
                delta,
            );
            if res.len() == senc * 2 {
                for i in 0..senc {
                    assert_eq!(res[i], ab[i].0);
                    assert_eq!(res[senc + i], ab[i].1);
                }
            } else {
                for i in 0..senc {
                    assert_eq!(res[i], ab[i].0);
                }
            }
        } /* else {
            let senc = data.senc as usize;
            let mkey = data.mkey != 0;
            let w = data.w;
            let k: Vec<GF256> = data.k.iter().flat_map(|x| convtobit(*x)).collect();
            let vq: Vec<GF256> = data
                .vq
                .iter()
                .map(|x| GF256::new(x[0] + (x[1] << 64), x[2] + (x[3] << 64)))
                .collect();
            let vqk: Vec<GF256> = data
                .vqk
                .iter()
                .map(|x| GF256::new(x[0] + (x[1] << 64), x[2] + (x[3] << 64)))
                .collect();
            let delta = GF256::new(
                u64::from_le_bytes(data.delta[..8].try_into().unwrap()) as u128
                    + ((u64::from_le_bytes(data.delta[8..16].try_into().unwrap()) as u128) << 64),
                u64::from_le_bytes(data.delta[16..24].try_into().unwrap()) as u128
                    + ((u64::from_le_bytes(data.delta[24..].try_into().unwrap()) as u128) << 64),
            );
            let ab: Vec<(GF256, GF256)> = data
                .ab
                .iter()
                .map(|x| {
                    (
                        GF256::new(x[0] + (x[1] << 64), x[2] + (x[3] << 64)),
                        GF256::new(x[4] + (x[5] << 64), x[6] + (x[7] << 64)),
                    )
                })
                .collect();
            let res = aes_enc_cstrnts::<PARAMOWF256>(
                data.input,
                data.output,
                GenericArray::from_slice(&w),
                GenericArray::from_slice(&vq),
                GenericArray::from_slice(&k),
                GenericArray::from_slice(&vqk),
                mkey,
                GenericArray::from_slice(&vq),
                GenericArray::from_slice(&vqk),
                delta,
            );
            if res.len() == senc * 2 {
                for i in 0..senc {
                    assert_eq!(res[i], ab[i].0);
                    assert_eq!(res[senc + i], ab[i].1);
                }
            } else {
                for i in 0..senc {
                    assert_eq!(res[i], ab[i].0);
                }
            }
        }*/
    } 
}

#[derive(Debug, Deserialize)]
#[serde(rename_all = "camelCase")]
struct AesProve {
    lambda: u16,

    gv: Vec<Vec<u8>>,

    w: Vec<u8>,

    u: Vec<u8>,

    input: Vec<u8>,

    output: Vec<u8>,

    chall: Vec<u8>,

    at: Vec<u8>,

    bt: Vec<u8>,
}

#[test]
fn aes_prove_test() {
    
    let file = File::open("AesProve.json").unwrap();
    let database: Vec<AesProve> =
        serde_json::from_reader(file).expect("error while reading or parsing");
    for data in database {
        if data.lambda == 128 {
            let mut pk = data.input.to_vec();
            let mut bitw: Vec<u8> = vec![0; 1600];
            for i in 0..data.w.len() {
                for j in 0..8 {
<<<<<<< HEAD
                    bitw[8 * i + j] = (data.w[i] >> j) & 1;
=======
                    bitw[8*i + j] = (data.w[i] >> j) & 1;
>>>>>>> fa05be8c
                }
            }
            
            pk.append(&mut data.output.to_vec());
<<<<<<< HEAD
            let res/* : (GenericArray<u8, <parameter::PARAMOWF128 as parameter::PARAMOWF>::LAMBDABYTES>, GenericArray<u8, <parameter::PARAMOWF128 as parameter::PARAMOWF>::LAMBDABYTES>) */ = Box::<(GenericArray<u8, <parameter::PARAMOWF128 as parameter::PARAMOWF>::LAMBDABYTES>, GenericArray<u8, <parameter::PARAMOWF128 as parameter::PARAMOWF>::LAMBDABYTES>)>::new(aes_prove::< PARAM128S, PARAMOWF128>(
                &(*Box::<GenericArray<u8, <parameter::PARAMOWF128 as parameter::PARAMOWF>::L>>::new(GenericArray::default())), //GenericArray::from_slice(&bitw),
                &(*Box::<GenericArray<u8, <parameter::PARAMOWF128 as parameter::PARAMOWF>::LAMBDALBYTES>>::new(GenericArray::default())), //GenericArray::from_slice(&data.u),
                &(*Box::<GenericArray<GenericArray<u8, <parameter::PARAMOWF128 as parameter::PARAMOWF>::LAMBDALBYTES>, <parameter::PARAMOWF128 as parameter::PARAMOWF>::LAMBDA>>::new(GenericArray::default())), //GenericArray::from_slice(&data.gv.iter().map(|x| *GenericArray::from_slice(x)).collect::<Vec<GenericArray<u8, _>>>()),
                &(*Box::<GenericArray<u8, <parameter::PARAMOWF128 as parameter::PARAMOWF>::PK>>::new(GenericArray::default())), //GenericArray::from_slice(&pk),
                &(*Box::<GenericArray<u8, <parameter::PARAMOWF128 as parameter::PARAMOWF>::CHALL>>::new(GenericArray::default())), //GenericArray::from_slice(&data.chall),
            ));
            assert_eq!((*res).0, *GenericArray::from_slice(&data.at));
            assert_eq!((*res).1, *GenericArray::from_slice(&data.bt));
        } /* else if data.lambda == 192 {
              let mut pk = data.input.to_vec();
              pk.append(&mut data.output.to_vec());
              let res: (GenericArray<u8, <parameter::PARAMOWF192 as parameter::PARAMOWF>::LAMBDABYTES>, GenericArray<u8, <parameter::PARAMOWF192 as parameter::PARAMOWF>::LAMBDABYTES>) = aes_prove::<GF192, PARAM192S, PARAMOWF192>(
                  GenericArray::from_slice(&data.w),
                  GenericArray::from_slice(&data.u),
                  GenericArray::from_slice(&data.gv.iter().map(|x| *GenericArray::from_slice(x)).collect::<Vec<GenericArray<u8, _>>>()),
                  GenericArray::from_slice(&pk),
                  GenericArray::from_slice(&data.chall),
              );
              assert_eq!(res.0, *GenericArray::from_slice(&data.at));
              assert_eq!(res.1, *GenericArray::from_slice(&data.bt));
          } */ /* else {
                   let mut pk = data.input.to_vec();
                   pk.append(&mut data.output.to_vec());
                   let res: (GenericArray<u8, <parameter::PARAMOWF256 as parameter::PARAMOWF>::LAMBDABYTES>, GenericArray<u8, <parameter::PARAMOWF256 as parameter::PARAMOWF>::LAMBDABYTES>)= aes_prove::<GF256, PARAM256S, PARAMOWF256>(
                       GenericArray::from_slice(&data.w),
                       GenericArray::from_slice(&data.u),
                       GenericArray::from_slice(&data.gv.iter().map(|x| *GenericArray::from_slice(x)).collect::<Vec<GenericArray<u8, _>>>()),
                       GenericArray::from_slice(&pk),
                       GenericArray::from_slice(&data.chall),
                   );
                   assert_eq!(res.0, *GenericArray::from_slice(&data.at));
                   assert_eq!(res.1, *GenericArray::from_slice(&data.bt));
               } */
=======
            
            let res: (Box<GenericArray<u8, <parameter::PARAMOWF128 as parameter::PARAMOWF>::LAMBDABYTES>>, Box<GenericArray<u8, <parameter::PARAMOWF128 as parameter::PARAMOWF>::LAMBDABYTES>>) = aes_prove::<GF128, PARAM128S, PARAMOWF128>( 
                GenericArray::from_slice(&bitw),
                GenericArray::from_slice(&data.u),
                Box::new(GenericArray::from_slice(&data.gv.iter().map(|x| *GenericArray::from_slice(x)).collect::<Vec<GenericArray<u8, _>>>())),
                GenericArray::from_slice(&pk),
                GenericArray::from_slice(&data.chall),
            );
            
            assert_eq!((res).0, Box::new(*GenericArray::from_slice(&data.at)));
            assert_eq!((res).1, Box::new(*GenericArray::from_slice(&data.bt)));
         } else if data.lambda == 192 {
            let mut pk = data.input.to_vec();
            let mut bitw : Vec<u8> = vec![0; 3264];
            for i in 0..data.w.len(){
                for j in 0..8 {
                    bitw[8*i + j] = (data.w[i] >> j) & 1;
                }
            }

            let mut pk = data.input.to_vec();
            pk.append(&mut data.output.to_vec());
            let res: (Box<GenericArray<u8, <parameter::PARAMOWF192 as parameter::PARAMOWF>::LAMBDABYTES>>, Box<GenericArray<u8, <parameter::PARAMOWF192 as parameter::PARAMOWF>::LAMBDABYTES>>) = aes_prove::<GF192, PARAM192S, PARAMOWF192>(
                GenericArray::from_slice(&bitw),
                GenericArray::from_slice(&data.u),
                Box::new(GenericArray::from_slice(&data.gv.iter().map(|x| *GenericArray::from_slice(x)).collect::<Vec<GenericArray<u8, _>>>())),
                GenericArray::from_slice(&pk),
                GenericArray::from_slice(&data.chall),
            );
            assert_eq!(res.0, Box::new(*GenericArray::from_slice(&data.at)));
            assert_eq!(res.1, Box::new(*GenericArray::from_slice(&data.bt)));
        } else {
            let mut pk = data.input.to_vec();
            let mut bitw : Vec<u8> = vec![0; 4000];
            for i in 0..data.w.len(){
                for j in 0..8 {
                    bitw[8*i + j] = (data.w[i] >> j) & 1;
                }
            }

            let mut pk = data.input.to_vec();
            pk.append(&mut data.output.to_vec());
            let res: (Box<GenericArray<u8, <parameter::PARAMOWF256 as parameter::PARAMOWF>::LAMBDABYTES>>, Box<GenericArray<u8, <parameter::PARAMOWF256 as parameter::PARAMOWF>::LAMBDABYTES>>)= aes_prove::<GF256, PARAM256S, PARAMOWF256>(
                GenericArray::from_slice(&bitw),
                GenericArray::from_slice(&data.u),
                Box::new(GenericArray::from_slice(&data.gv.iter().map(|x| *GenericArray::from_slice(x)).collect::<Vec<GenericArray<u8, _>>>())),
                GenericArray::from_slice(&pk),
                GenericArray::from_slice(&data.chall),
            );
            assert_eq!(*res.0, *GenericArray::from_slice(&data.at));
            assert_eq!(*res.1, *GenericArray::from_slice(&data.bt));
        }
>>>>>>> fa05be8c
    }
}

#[derive(Debug, Deserialize)]
#[serde(rename_all = "camelCase")]
struct AesVerify {
    lambda: u16,

    gq: Vec<Vec<u8>>,

    d: Vec<u8>,

    chall2: Vec<u8>,

    chall3: Vec<u8>,

    at: Vec<u8>,

    input: Vec<u8>,

    output: Vec<u8>,

    res: Vec<u64>,
}

#[test]
fn aes_verify_test() {
    let file = File::open("AesVerify.json").unwrap();
    let database: Vec<AesVerify> =
        serde_json::from_reader(file).expect("error while reading or parsing");
    for data in database {
        if data.lambda == 128 {
            let mut pk = data.input.to_vec();
            pk.append(&mut data.output.to_vec());
<<<<<<< HEAD
            let out = aes_verify::<PARAM128S, PARAMOWF128>(
=======

            let out : GenericArray<u8, <parameter::PARAMOWF128 as parameter::PARAMOWF>::LAMBDABYTES> = aes_verify::<GF128, PARAM128S, PARAMOWF128>(
>>>>>>> fa05be8c
                GenericArray::from_slice(&data.d[..]),
                GenericArray::from_slice(
                    &data
                        .gq
                        .iter()
                        .map(|x| *GenericArray::from_slice(x))
                        .collect::<Vec<GenericArray<u8, _>>>(),
                ),
                GenericArray::from_slice(&data.at),
                GenericArray::from_slice(&data.chall2[..]),
<<<<<<< HEAD
                GenericArray::from_slice(&data.chall3[..]),
                GenericArray::from_slice(&pk[..]),
=======
                GenericArray::from_slice(&data.chall3),
                    GenericArray::from_slice(&pk[..]),
>>>>>>> fa05be8c
            );
            assert_eq!(
                GF128::new(data.res[0] as u128 + ((data.res[1] as u128) << 64), 0),
                GF128::to_field(&out)[0]
            );
        } else if data.lambda == 192 {
            let mut pk = data.input.to_vec();
            pk.append(&mut data.output.to_vec());
            let out = aes_verify::<PARAM192S, PARAMOWF192>(
                GenericArray::from_slice(&data.d[..]),
                GenericArray::from_slice(
                    &data
                        .gq
                        .iter()
                        .map(|x| *GenericArray::from_slice(x))
                        .collect::<Vec<GenericArray<u8, _>>>(),
                ),
                GenericArray::from_slice(&data.at),
                GenericArray::from_slice(&data.chall2[..]),
<<<<<<< HEAD
                GenericArray::from_slice(&data.chall3[..]),
                GenericArray::from_slice(&pk[..]),
=======
                GenericArray::from_slice(&data.chall3),
                    GenericArray::from_slice(&pk[..]),
>>>>>>> fa05be8c
            );
            assert_eq!(
                GF192::new(
                    data.res[0] as u128 + ((data.res[1] as u128) << 64),
                    data.res[2] as u128
                ),
                GF192::to_field(&out)[0]
            );
        } else {
            let mut pk = data.input.to_vec();
            pk.append(&mut data.output.to_vec());
            let out = aes_verify::<PARAM256S, PARAMOWF256>(
                GenericArray::from_slice(&data.d[..]),
                GenericArray::from_slice(
                    &data
                        .gq
                        .iter()
                        .map(|x| *GenericArray::from_slice(x))
                        .collect::<Vec<GenericArray<u8, _>>>(),
                ),
                GenericArray::from_slice(&data.at),
                GenericArray::from_slice(&data.chall2[..]),
<<<<<<< HEAD
                GenericArray::from_slice(&data.chall3[..]),
                GenericArray::from_slice(&pk[..]),
=======
                GenericArray::from_slice(&data.chall3),
                    GenericArray::from_slice(&pk[..]),
>>>>>>> fa05be8c
            );
            assert_eq!(
                GF256::new(
                    data.res[0] as u128 + ((data.res[1] as u128) << 64),
                    data.res[2] as u128 + ((data.res[3] as u128) << 64)
                ),
                GF256::to_field(&out)[0]
            );
        }
    }
}<|MERGE_RESOLUTION|>--- conflicted
+++ resolved
@@ -37,7 +37,6 @@
         serde_json::from_reader(file).expect("error while reading or parsing");
     for data in database {
         if data.lambda == 128 {
-<<<<<<< HEAD
             let res = aes_extendedwitness::<PARAM128S, PARAMOWF128>(
                 GenericArray::from_slice(&data.key),
                 GenericArray::from_slice(&data.input),
@@ -55,16 +54,6 @@
                 GenericArray::from_slice(&data.input),
             );
             assert_eq!(res.0, *GenericArray::from_slice(&data.w));
-=======
-            let res = aes_extendedwitness::<PARAM128S, PARAMOWF128>(GenericArray::from_slice(&data.key), GenericArray::from_slice(&data.input));
-            assert_eq!(res.0, Box::new(*GenericArray::from_slice(&data.w)));
-        } else if data.lambda == 192 {
-            let res = aes_extendedwitness::<PARAM192S, PARAMOWF192>(GenericArray::from_slice(&data.key), GenericArray::from_slice(&data.input));
-            assert_eq!(res.0, Box::new(*GenericArray::from_slice(&data.w)));
-        } else {
-            let res = aes_extendedwitness::<PARAM256S, PARAMOWF256>(GenericArray::from_slice(&data.key), GenericArray::from_slice(&data.input));
-            assert_eq!(res.0, Box::new(*GenericArray::from_slice(&data.w)));
->>>>>>> fa05be8c
         }
     }
 }
@@ -83,16 +72,8 @@
     out: Vec<[u128; 4]>,
 }
 
-<<<<<<< HEAD
-fn convtobit<T>(x: u8) -> GenericArray<T, U8>
-where
-    T: BigGaloisField + std::default::Default,
-{
-    let mut res: GenericArray<T, U8> = GenericArray::default();
-=======
 fn convtobit<T> (x : u8) -> Box<GenericArray<T, U8>> where T : BigGaloisField + std::default::Default{
     let mut res : Box<GenericArray<T, U8>> = GenericArray::default_boxed();
->>>>>>> fa05be8c
     for j in 0..8 {
         res[j] = T::new(((x >> j) & 1) as u128, 0)
     }
@@ -129,14 +110,10 @@
                         .collect(),
                 )
             };
-<<<<<<< HEAD
             let res: GenericArray<
                 GF128,
                 <parameter::PARAMOWF128 as parameter::PARAMOWF>::PRODRUN128,
             > = aes_key_exp_fwd::<PARAMOWF128>(GenericArray::from_slice(&input));
-=======
-            let res: GenericArray<GF128, <parameter::PARAMOWF128 as parameter::PARAMOWF>::PRODRUN128> = *aes_key_exp_fwd::<GF128, PARAMOWF128>(GenericArray::from_slice(&input));
->>>>>>> fa05be8c
             assert_eq!(res, *GenericArray::from_slice(&out));
         } else if data.lambda == 192 {
             let (out, input): (Vec<GF192>, Vec<GF192>) = if data.x.len() >= 448 {
@@ -159,14 +136,10 @@
                     data.x.iter().flat_map(|x| convtobit(x[0] as u8)).collect(),
                 )
             };
-<<<<<<< HEAD
             let res: GenericArray<
                 GF192,
                 <parameter::PARAMOWF192 as parameter::PARAMOWF>::PRODRUN128,
             > = aes_key_exp_fwd::<PARAMOWF192>(GenericArray::from_slice(&input));
-=======
-            let res: GenericArray<GF192, <parameter::PARAMOWF192 as parameter::PARAMOWF>::PRODRUN128> = *aes_key_exp_fwd::<GF192, PARAMOWF192>(GenericArray::from_slice(&input));
->>>>>>> fa05be8c
             assert_eq!(res, *GenericArray::from_slice(&out));
         } else {
             let (out, input): (Vec<GF256>, Vec<GF256>) = if data.x.len() >= 448 {
@@ -189,14 +162,10 @@
                     data.x.iter().flat_map(|x| convtobit(x[0] as u8)).collect(),
                 )
             };
-<<<<<<< HEAD
             let res: GenericArray<
                 GF256,
                 <parameter::PARAMOWF256 as parameter::PARAMOWF>::PRODRUN128,
             > = aes_key_exp_fwd::<PARAMOWF256>(GenericArray::from_slice(&input));
-=======
-            let res: GenericArray<GF256, <parameter::PARAMOWF256 as parameter::PARAMOWF>::PRODRUN128> = *aes_key_exp_fwd::<GF256, PARAMOWF256>(GenericArray::from_slice(&input));
->>>>>>> fa05be8c
             assert_eq!(res, *GenericArray::from_slice(&out));
         }
     }
@@ -457,21 +426,10 @@
                 .iter()
                 .map(|res| GF128::new(res[0] + ((res[1]) << 64), 0))
                 .collect();
-<<<<<<< HEAD
-            let mut res = aes_key_exp_cstrnts::<PARAMOWF128>(
-                GenericArray::from_slice(&data.w[..200]),
-                GenericArray::from_slice(&fields_v),
-                mkey,
-                GenericArray::from_slice(&fields_q),
-                delta,
-            );
-            if res.1 == GenericArray::default() {
-=======
             
             let mut res =
-                aes_key_exp_cstrnts::<GF128, PARAMOWF128>(GenericArray::from_slice(&data.w.iter().flat_map(|x| byte_to_bit(*x)).collect::<Vec<u8>>()[..448]), GenericArray::from_slice(&fields_v), mkey, GenericArray::from_slice(&fields_q), delta);
+                aes_key_exp_cstrnts::<PARAMOWF128>(GenericArray::from_slice(&data.w.iter().flat_map(|x| byte_to_bit(*x)).collect::<Vec<u8>>()[..448]), GenericArray::from_slice(&fields_v), mkey, GenericArray::from_slice(&fields_q), delta);
             if res.1 == GenericArray::default_boxed() {
->>>>>>> fa05be8c
                 for i in 0..field_ab.len() {
                     res.1[i] = GF128::default();
                 }
@@ -542,17 +500,8 @@
                 .iter()
                 .map(|w| GF192::new(w[0] + ((w[1]) << 64), w[2]))
                 .collect();
-<<<<<<< HEAD
-            let mut res = aes_key_exp_cstrnts::<PARAMOWF192>(
-                GenericArray::from_slice(&data.w[..408]),
-                GenericArray::from_slice(&fields_v),
-                mkey,
-                GenericArray::from_slice(&fields_q),
-                delta,
-            );
-=======
             let mut res =
-                aes_key_exp_cstrnts::<GF192, PARAMOWF192>(GenericArray::from_slice(&data.w.iter().flat_map(|x| byte_to_bit(*x)).collect::<Vec<u8>>()[..448]), GenericArray::from_slice(&fields_v), mkey, GenericArray::from_slice(&fields_q), delta);
+                aes_key_exp_cstrnts::<PARAMOWF192>(GenericArray::from_slice(&data.w.iter().flat_map(|x| byte_to_bit(*x)).collect::<Vec<u8>>()[..448]), GenericArray::from_slice(&fields_v), mkey, GenericArray::from_slice(&fields_q), delta);
             #[allow(clippy::needless_range_loop)]
             for i in 0..field_ab.len() {
                 assert_eq!(field_ab[i].0, res.0[i]);
@@ -604,72 +553,14 @@
                 .collect();
             let mut res =
                 aes_key_exp_cstrnts::<GF256, PARAMOWF256>(GenericArray::from_slice(&data.w.iter().flat_map(|x| byte_to_bit(*x)).collect::<Vec<u8>>()[..672]), GenericArray::from_slice(&fields_v), mkey, GenericArray::from_slice(&fields_q), delta);
->>>>>>> fa05be8c
             #[allow(clippy::needless_range_loop)]
             for i in 0..field_ab.len() {
                 assert_eq!(field_ab[i].0, res.0[i]);
                 assert_eq!(field_ab[i].1, res.1[i]);
             }
-<<<<<<< HEAD
-            assert_eq!(fields_res_1, res.2);
-            assert_eq!(*GenericArray::from_slice(&fields_res_2), res.3);
-        } /*  else {
-              let fields_v = &(data
-                  .v
-                  .iter()
-                  .map(|v| GF256::new(v[0] + ((v[1]) << 64), v[2] + ((v[3]) << 64)))
-                  .take(672).collect::<Vec<GF256>>())[..];
-              let mkey = data.mkey != 0;
-              let fields_q = &(data
-                  .q
-                  .iter()
-                  .map(|q| GF256::new(q[0] + ((q[1]) << 64), q[2] + ((q[3]) << 64)))
-                  .take(672).collect::<Vec<GF256>>())[..];
-              let delta = GF256::new(
-                  data.delta
-                      .iter()
-                      .take(16)
-                      .enumerate()
-                      .map(|(i, x)| ((*x as u128) << (8 * i)))
-                      .sum(),
-                  data.delta
-                      .iter()
-                      .skip(16)
-                      .enumerate()
-                      .map(|(i, x)| ((*x as u128) << (8 * i)))
-                      .sum(),
-              );
-              let field_ab: Vec<(GF256, GF256)> = data
-                  .ab
-                  .iter()
-                  .map(|a| {
-                      (
-                          GF256::new(a[0] + ((a[1]) << 64), a[2] + ((a[3]) << 64)),
-                          GF256::new(a[4] + ((a[5]) << 64), a[6] + ((a[7]) << 64)),
-                      )
-                  })
-                  .collect();
-              let fields_res_1: GenericArray<GF256, <parameter::PARAMOWF256 as parameter::PARAMOWF>::PRODRUN128> = *GenericArray::from_slice(&convert_to_bit::<fields::GF256, PARAMOWF256, <parameter::PARAMOWF256 as parameter::PARAMOWF>::PRODRUN128, U240>(GenericArray::from_slice(&data.res1[..240])));
-              let fields_res_2: Vec<GF256> = data
-                  .res2
-                  .iter()
-                  .map(|w| GF256::new(w[0] + ((w[1]) << 64), w[2] + ((w[3]) << 64)))
-                  .collect();
-              let mut res =
-                  aes_key_exp_cstrnts::<GF256, PARAMOWF256>(GenericArray::from_slice(&data.w[..500]), GenericArray::from_slice(&fields_v), mkey, GenericArray::from_slice(&fields_q), delta);
-              #[allow(clippy::needless_range_loop)]
-              for i in 0..field_ab.len() {
-                  assert_eq!(field_ab[i].0, res.0[i]);
-                  assert_eq!(field_ab[i].1, res.1[i]);
-              }
-              assert_eq!(fields_res_1, res.2);
-              assert_eq!(*GenericArray::from_slice(&fields_res_2), res.3);
-          } */
-=======
             assert_eq!(fields_res_1, *res.2);
             assert_eq!(*GenericArray::from_slice(&fields_res_2), *res.3);
         }
->>>>>>> fa05be8c
     }
 }
 
@@ -1260,53 +1151,13 @@
             let mut bitw: Vec<u8> = vec![0; 1600];
             for i in 0..data.w.len() {
                 for j in 0..8 {
-<<<<<<< HEAD
                     bitw[8 * i + j] = (data.w[i] >> j) & 1;
-=======
-                    bitw[8*i + j] = (data.w[i] >> j) & 1;
->>>>>>> fa05be8c
                 }
             }
             
             pk.append(&mut data.output.to_vec());
-<<<<<<< HEAD
-            let res/* : (GenericArray<u8, <parameter::PARAMOWF128 as parameter::PARAMOWF>::LAMBDABYTES>, GenericArray<u8, <parameter::PARAMOWF128 as parameter::PARAMOWF>::LAMBDABYTES>) */ = Box::<(GenericArray<u8, <parameter::PARAMOWF128 as parameter::PARAMOWF>::LAMBDABYTES>, GenericArray<u8, <parameter::PARAMOWF128 as parameter::PARAMOWF>::LAMBDABYTES>)>::new(aes_prove::< PARAM128S, PARAMOWF128>(
-                &(*Box::<GenericArray<u8, <parameter::PARAMOWF128 as parameter::PARAMOWF>::L>>::new(GenericArray::default())), //GenericArray::from_slice(&bitw),
-                &(*Box::<GenericArray<u8, <parameter::PARAMOWF128 as parameter::PARAMOWF>::LAMBDALBYTES>>::new(GenericArray::default())), //GenericArray::from_slice(&data.u),
-                &(*Box::<GenericArray<GenericArray<u8, <parameter::PARAMOWF128 as parameter::PARAMOWF>::LAMBDALBYTES>, <parameter::PARAMOWF128 as parameter::PARAMOWF>::LAMBDA>>::new(GenericArray::default())), //GenericArray::from_slice(&data.gv.iter().map(|x| *GenericArray::from_slice(x)).collect::<Vec<GenericArray<u8, _>>>()),
-                &(*Box::<GenericArray<u8, <parameter::PARAMOWF128 as parameter::PARAMOWF>::PK>>::new(GenericArray::default())), //GenericArray::from_slice(&pk),
-                &(*Box::<GenericArray<u8, <parameter::PARAMOWF128 as parameter::PARAMOWF>::CHALL>>::new(GenericArray::default())), //GenericArray::from_slice(&data.chall),
-            ));
-            assert_eq!((*res).0, *GenericArray::from_slice(&data.at));
-            assert_eq!((*res).1, *GenericArray::from_slice(&data.bt));
-        } /* else if data.lambda == 192 {
-              let mut pk = data.input.to_vec();
-              pk.append(&mut data.output.to_vec());
-              let res: (GenericArray<u8, <parameter::PARAMOWF192 as parameter::PARAMOWF>::LAMBDABYTES>, GenericArray<u8, <parameter::PARAMOWF192 as parameter::PARAMOWF>::LAMBDABYTES>) = aes_prove::<GF192, PARAM192S, PARAMOWF192>(
-                  GenericArray::from_slice(&data.w),
-                  GenericArray::from_slice(&data.u),
-                  GenericArray::from_slice(&data.gv.iter().map(|x| *GenericArray::from_slice(x)).collect::<Vec<GenericArray<u8, _>>>()),
-                  GenericArray::from_slice(&pk),
-                  GenericArray::from_slice(&data.chall),
-              );
-              assert_eq!(res.0, *GenericArray::from_slice(&data.at));
-              assert_eq!(res.1, *GenericArray::from_slice(&data.bt));
-          } */ /* else {
-                   let mut pk = data.input.to_vec();
-                   pk.append(&mut data.output.to_vec());
-                   let res: (GenericArray<u8, <parameter::PARAMOWF256 as parameter::PARAMOWF>::LAMBDABYTES>, GenericArray<u8, <parameter::PARAMOWF256 as parameter::PARAMOWF>::LAMBDABYTES>)= aes_prove::<GF256, PARAM256S, PARAMOWF256>(
-                       GenericArray::from_slice(&data.w),
-                       GenericArray::from_slice(&data.u),
-                       GenericArray::from_slice(&data.gv.iter().map(|x| *GenericArray::from_slice(x)).collect::<Vec<GenericArray<u8, _>>>()),
-                       GenericArray::from_slice(&pk),
-                       GenericArray::from_slice(&data.chall),
-                   );
-                   assert_eq!(res.0, *GenericArray::from_slice(&data.at));
-                   assert_eq!(res.1, *GenericArray::from_slice(&data.bt));
-               } */
-=======
             
-            let res: (Box<GenericArray<u8, <parameter::PARAMOWF128 as parameter::PARAMOWF>::LAMBDABYTES>>, Box<GenericArray<u8, <parameter::PARAMOWF128 as parameter::PARAMOWF>::LAMBDABYTES>>) = aes_prove::<GF128, PARAM128S, PARAMOWF128>( 
+            let res: (Box<GenericArray<u8, <parameter::PARAMOWF128 as parameter::PARAMOWF>::LAMBDABYTES>>, Box<GenericArray<u8, <parameter::PARAMOWF128 as parameter::PARAMOWF>::LAMBDABYTES>>) = aes_prove::<PARAM128S, PARAMOWF128>( 
                 GenericArray::from_slice(&bitw),
                 GenericArray::from_slice(&data.u),
                 Box::new(GenericArray::from_slice(&data.gv.iter().map(|x| *GenericArray::from_slice(x)).collect::<Vec<GenericArray<u8, _>>>())),
@@ -1357,7 +1208,6 @@
             assert_eq!(*res.0, *GenericArray::from_slice(&data.at));
             assert_eq!(*res.1, *GenericArray::from_slice(&data.bt));
         }
->>>>>>> fa05be8c
     }
 }
 
@@ -1392,12 +1242,7 @@
         if data.lambda == 128 {
             let mut pk = data.input.to_vec();
             pk.append(&mut data.output.to_vec());
-<<<<<<< HEAD
             let out = aes_verify::<PARAM128S, PARAMOWF128>(
-=======
-
-            let out : GenericArray<u8, <parameter::PARAMOWF128 as parameter::PARAMOWF>::LAMBDABYTES> = aes_verify::<GF128, PARAM128S, PARAMOWF128>(
->>>>>>> fa05be8c
                 GenericArray::from_slice(&data.d[..]),
                 GenericArray::from_slice(
                     &data
@@ -1408,13 +1253,8 @@
                 ),
                 GenericArray::from_slice(&data.at),
                 GenericArray::from_slice(&data.chall2[..]),
-<<<<<<< HEAD
                 GenericArray::from_slice(&data.chall3[..]),
                 GenericArray::from_slice(&pk[..]),
-=======
-                GenericArray::from_slice(&data.chall3),
-                    GenericArray::from_slice(&pk[..]),
->>>>>>> fa05be8c
             );
             assert_eq!(
                 GF128::new(data.res[0] as u128 + ((data.res[1] as u128) << 64), 0),
@@ -1434,13 +1274,8 @@
                 ),
                 GenericArray::from_slice(&data.at),
                 GenericArray::from_slice(&data.chall2[..]),
-<<<<<<< HEAD
                 GenericArray::from_slice(&data.chall3[..]),
                 GenericArray::from_slice(&pk[..]),
-=======
-                GenericArray::from_slice(&data.chall3),
-                    GenericArray::from_slice(&pk[..]),
->>>>>>> fa05be8c
             );
             assert_eq!(
                 GF192::new(
@@ -1463,13 +1298,8 @@
                 ),
                 GenericArray::from_slice(&data.at),
                 GenericArray::from_slice(&data.chall2[..]),
-<<<<<<< HEAD
                 GenericArray::from_slice(&data.chall3[..]),
                 GenericArray::from_slice(&pk[..]),
-=======
-                GenericArray::from_slice(&data.chall3),
-                    GenericArray::from_slice(&pk[..]),
->>>>>>> fa05be8c
             );
             assert_eq!(
                 GF256::new(
