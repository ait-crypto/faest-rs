--- conflicted
+++ resolved
@@ -15,14 +15,7 @@
     vole::chaldec,
 };
 
-<<<<<<< HEAD
-pub fn em_extendedwitness<P, O>(
-    k: &GenericArray<u8, O::LAMBDABYTES>,
-    pk: &GenericArray<u8, O::PK>,
-) -> (GenericArray<u8, O::LBYTES>, bool)
-=======
 pub fn em_extendedwitness<P, O>(k: &GenericArray<u8, O::LAMBDABYTES>, pk: &GenericArray<u8, O::PK>) -> (Box<GenericArray<u8, O::LBYTES>>, bool)
->>>>>>> fa05be8c
 where
     P: PARAM,
     O: PARAMOWF,
@@ -31,13 +24,8 @@
     let nst = <O::NST as Unsigned>::to_usize();
     let r = <O::R as Unsigned>::to_usize();
     let kc = <O::NK as Unsigned>::to_u8();
-<<<<<<< HEAD
-    let mut res: GenericArray<u8, O::LBYTES> = GenericArray::default();
-    let mut index = 0;
-=======
     let mut res : Box<GenericArray<u8, O::LBYTES>> = GenericArray::default_boxed();
     let mut index = 0; 
->>>>>>> fa05be8c
     let x = rijndael_key_schedule(
         &pk[..lambda],
         nst as u8,
@@ -118,22 +106,11 @@
 ///Choice is made to treat bits as element of GFlambda (that is, m=lambda anyway, while in the paper we can have m = 1),
 ///since the set {GFlambda::0, GFlambda::1} is stable with the operations used on it in the program and that is much more convenient to write
 ///One of the first path to optimize the code could be to do the distinction
-<<<<<<< HEAD
-pub fn em_enc_fwd<O>(
-    z: &GenericArray<O::Field, O::L>,
-    x: &GenericArray<O::Field, O::LAMBDAR1>,
-) -> GenericArray<O::Field, O::SENC>
-=======
-pub fn em_enc_fwd<T, O>(z: &GenericArray<T, O::L>, x: &GenericArray<T, O::LAMBDAR1>) -> Box<GenericArray<T, O::SENC>>
->>>>>>> fa05be8c
-where
-    O: PARAMOWF,
-{
-<<<<<<< HEAD
-    let mut res: GenericArray<O::Field, O::SENC> = GenericArray::default();
-=======
-    let mut res : Box<GenericArray<T, O::SENC>> = GenericArray::default_boxed();
->>>>>>> fa05be8c
+pub fn em_enc_fwd<O::Field, O>(z: &GenericArray<O::Field, O::L>, x: &GenericArray<O::Field, O::LAMBDAR1>) -> Box<GenericArray<O::Field, O::SENC>>
+where
+    O: PARAMOWF,
+{
+    let mut res : Box<GenericArray<O::Field, O::SENC>> = GenericArray::default_boxed();
     let mut index = 0;
     let nst = <O::NST as Unsigned>::to_usize();
     //Step 2-3
@@ -196,22 +173,13 @@
     z_out: &GenericArray<O::Field, O::LAMBDA>,
     mkey: bool,
     mtag: bool,
-<<<<<<< HEAD
     delta: O::Field,
-) -> GenericArray<O::Field, O::SENC>
-=======
-    delta: T,
-) -> Box<GenericArray<T, O::SENC>>
->>>>>>> fa05be8c
-where
-    P: PARAM,
-    O: PARAMOWF,
-{
-<<<<<<< HEAD
-    let mut res: GenericArray<O::Field, O::SENC> = GenericArray::default();
-=======
-    let mut res : Box<GenericArray<T, O::SENC>> = GenericArray::default_boxed();
->>>>>>> fa05be8c
+) -> Box<GenericArray<O::Field, O::SENC>>
+where
+    P: PARAM,
+    O: PARAMOWF,
+{
+    let mut res : Box<GenericArray<O::Field, O::SENC>> = GenericArray::default_boxed();
     let mut index = 0;
     let r = <O::R as Unsigned>::to_usize();
     let nst = <O::NST as Unsigned>::to_usize();
@@ -265,13 +233,8 @@
     v: &GenericArray<O::Field, O::L>,
     q: &GenericArray<O::Field, O::L>,
     mkey: bool,
-<<<<<<< HEAD
     delta: O::Field,
-) -> (GenericArray<O::Field, O::C>, GenericArray<O::Field, O::C>)
-=======
-    delta: T,
-) -> (Box<GenericArray<T, O::C>>, Box<GenericArray<T, O::C>>)
->>>>>>> fa05be8c
+) -> (Box<GenericArray<O::Field, O::C>>, Box<GenericArray<O::Field, O::C>>)
 where
     P: PARAM,
     O: PARAMOWF,
@@ -281,17 +244,9 @@
     let nst = <O::NST as Unsigned>::to_usize();
     let r = <O::R as Unsigned>::to_usize();
     if !mkey {
-<<<<<<< HEAD
         let new_w = convert_to_bit::<O, O::L, O::LBYTES>(w);
-        let new_x = convert_to_bit::<O, O::LAMBDAR1, O::LAMBDAR1BYTE>(GenericArray::from_slice(
-            &x[..4 * nst * (r + 1)],
-        ));
-        let mut w_out: GenericArray<_, O::LAMBDA> = GenericArray::default();
-=======
-        let new_w = convert_to_bit::<T, O, O::L, O::LBYTES>(w);
-        let new_x = convert_to_bit::<T, O, O::LAMBDAR1, O::LAMBDAR1BYTE>(GenericArray::from_slice(&x[..4 * nst * (r + 1)]));
+        let new_x = convert_to_bit::<O, O::LAMBDAR1, O::LAMBDAR1BYTE>(GenericArray::from_slice(&x[..4 * nst * (r + 1)]));
         let mut w_out : Box<GenericArray<T, O::LAMBDA>> = GenericArray::default_boxed();
->>>>>>> fa05be8c
         let mut index = 0;
         for i in 0..lambda / 8 {
             for j in 0..8 {
@@ -300,44 +255,26 @@
             }
         }
         let v_out = GenericArray::from_slice(&v[..lambda]);
-<<<<<<< HEAD
         let s = em_enc_fwd::<O>(&new_w, &new_x);
         let vs = em_enc_fwd::<O>(v, &GenericArray::default());
-        let s_b = em_enc_bkwd::<P, O>(&new_x, &new_w, &w_out, false, false, O::Field::default());
+        let s_b = em_enc_bkwd::<P, O>(&new_x, &new_w, &w_out, false, false, O::Field::default_boxed());
         let v_s_b = em_enc_bkwd::<P, O>(
-            &GenericArray::default(),
-=======
-        let s = em_enc_fwd::<T, O>(&new_w, &new_x);
-        let vs = em_enc_fwd::<T, O>(v, &GenericArray::default_boxed());
-        let s_b = em_enc_bkwd::<T, P, O>(&new_x, &new_w, &w_out, false, false, T::default());
-        let v_s_b = em_enc_bkwd::<T, P, O>(
             &GenericArray::default_boxed(),
->>>>>>> fa05be8c
             v,
             v_out,
             false,
             true,
             O::Field::default(),
         );
-<<<<<<< HEAD
-        let (mut a0, mut a1): (GenericArray<_, O::C>, GenericArray<_, O::C>) =
-            (GenericArray::default(), GenericArray::default());
-=======
         let (mut a0, mut a1) : (Box<GenericArray<T, O::C>>, Box<GenericArray<T, O::C>>) = (GenericArray::default_boxed(), GenericArray::default_boxed());
->>>>>>> fa05be8c
         for j in 0..senc {
             a0[j] = v_s_b[j] * vs[j];
             a1[j] = ((s[j] + vs[j]) * (s_b[j] + v_s_b[j])) + O::Field::ONE + a0[j];
         }
         (a0, a1)
     } else {
-<<<<<<< HEAD
         let new_output = &convert_to_bit::<O, O::LAMBDA, O::LAMBDABYTES>(output);
-        let mut new_x: GenericArray<_, O::LAMBDAR1> = GenericArray::default();
-=======
-        let new_output = &convert_to_bit::<T, O, O::LAMBDA, O::LAMBDABYTES>(output);
         let mut new_x : Box<GenericArray<T, O::LAMBDAR1>> = GenericArray::default_boxed();
->>>>>>> fa05be8c
         let mut index = 0;
         for byte in x.iter().take(4 * nst * (r + 1)) {
             for j in 0..8 {
@@ -345,12 +282,8 @@
                 index += 1;
             }
         }
-<<<<<<< HEAD
-        let mut q_out: GenericArray<_, O::LAMBDA> = GenericArray::default();
-=======
-        let mut new_x : Box<GenericArray<T, O::LAMBDAR1>> = GenericArray::default_boxed();
-        let mut q_out : Box<GenericArray<T, O::LAMBDA>> = GenericArray::default_boxed();
->>>>>>> fa05be8c
+        let mut new_x : Box<GenericArray<O::Field, O::LAMBDAR1>> = GenericArray::default_boxed();
+        let mut q_out : Box<GenericArray<O::Field, O::LAMBDA>> = GenericArray::default_boxed();
         for i in 0..lambda {
             q_out[i] = O::Field::ONE * (&[new_output[i]])[0] * delta + q[i];
         }
@@ -369,14 +302,7 @@
     gv: &GenericArray<GenericArray<u8, O::LAMBDALBYTES>, O::LAMBDA>,
     pk: &GenericArray<u8, O::PK>,
     chall: &GenericArray<u8, O::CHALL>,
-<<<<<<< HEAD
-) -> (
-    GenericArray<u8, O::LAMBDABYTES>,
-    GenericArray<u8, O::LAMBDABYTES>,
-)
-=======
 ) -> (Box<GenericArray<u8, O::LAMBDABYTES>>, Box<GenericArray<u8, O::LAMBDABYTES>>)
->>>>>>> fa05be8c
 where
     P: PARAM,
     O: PARAMOWF,
@@ -386,13 +312,8 @@
     let r = <O::R as Unsigned>::to_u8();
     let l = <O::L as Unsigned>::to_usize();
     let lambda = <P::LAMBDA as Unsigned>::to_usize();
-<<<<<<< HEAD
-    let new_w = GenericArray::from_slice(&w[..l]);
-    let mut temp_v: GenericArray<u8, O::LAMBDALBYTESLAMBDA> = GenericArray::default();
-=======
     let new_w  = GenericArray::from_slice(&w[..l]);
     let mut temp_v : Box<GenericArray<u8, O::LAMBDALBYTESLAMBDA>> = GenericArray::default_boxed();
->>>>>>> fa05be8c
     for i in 0..(l + lambda) / 8 {
         for k in 0..8 {
             for j in 0..lambda / 8 {
@@ -424,7 +345,6 @@
         false,
         O::Field::default(),
     );
-<<<<<<< HEAD
     let u_s = O::Field::to_field(&u[l / 8..])[0];
     let v_s = O::Field::sum_poly(&new_v[l..l + lambda]);
 
@@ -437,20 +357,7 @@
     let a_t = a_t_hasher.finalize(&u_s);
     let b_t = b_t_hasher.finalize(&v_s);
 
-    (a_t.as_bytes(), b_t.as_bytes())
-=======
-    let u_s: T = T::to_field(&u[l / 8..])[0];
-    let mut v_s = new_v[l];
-    let alpha = T::new(2, 0);
-    let mut cur_alpha = alpha;
-    for i in 1..lambda {
-    v_s += new_v[l + i] * cur_alpha;
-        cur_alpha *= alpha;
-    }
-    let a_t = zkhash::<T, O>(chall, &a1, u_s);
-    let b_t = zkhash::<T, O>(chall, &a0, v_s);
-    (Box::new(a_t), Box::new(b_t))
->>>>>>> fa05be8c
+    (Box::new(a_t.as_bytes()), Box::new(b_t.as_bytes()))
 }
 
 ///Bits are represented as bytes : each times we manipulate bit data, we divide length by 8
@@ -499,11 +406,7 @@
             }
         }
     }
-<<<<<<< HEAD
-    let mut temp_q: GenericArray<u8, O::LAMBDALBYTESLAMBDA> = GenericArray::default();
-=======
     let mut temp_q : Box<GenericArray<u8, O::LAMBDALBYTESLAMBDA>> = GenericArray::default_boxed();
->>>>>>> fa05be8c
     for i in 0..(l + lambda) / 8 {
         for k in 0..8 {
             for j in 0..lambda / 8 {
