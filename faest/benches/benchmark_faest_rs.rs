use ::faest::{
<<<<<<< HEAD
    faest::{faest_sign, faest_verify, sigma_to_signature},
=======
    faest::{faest_sign, faest_verify, AesCypher, EmCypher, Variant},
>>>>>>> c2e1ca03
    parameter::{
        self, PARAM, PARAM128F, PARAM128FEM, PARAM128S, PARAM128SEM, PARAM192F, PARAM192FEM,
        PARAM192S, PARAM192SEM, PARAM256F, PARAM256FEM, PARAM256S, PARAM256SEM, PARAMOWF,
        PARAMOWF128, PARAMOWF128EM, PARAMOWF192, PARAMOWF192EM, PARAMOWF256, PARAMOWF256EM,
    },
};
use criterion::{criterion_group, criterion_main, Criterion};
<<<<<<< HEAD
use generic_array::GenericArray;
use nist_pqc_seeded_rng::NistPqcAes256CtrRng;
use parameter::{AesCypher, EmCypher, Variant};
use rand::random;
=======
use faest::faest;
use generic_array::{typenum::Unsigned, GenericArray};
use rand::RngCore;
>>>>>>> c2e1ca03

type Signature<P> = Box<GenericArray<u8, <P as PARAM>::SIG>>;

type KeyInput<O> = (
    Vec<u8>,
    GenericArray<u8, <O as PARAMOWF>::LAMBDABYTES>,
    GenericArray<u8, <O as PARAMOWF>::PK>,
    GenericArray<u8, <O as PARAMOWF>::LAMBDABYTES>,
);

<<<<<<< HEAD
/* type Key<O> = (
    GenericArray<u8, <O as PARAMOWF>::PK>,
    Box<GenericArray<u8, <O as PARAMOWF>::PK>>,
); */

fn generate_rng() -> NistPqcAes256CtrRng {
    let seed: [u8; 48] = [rand::random::<[u8; 32]>(), rand::random::<[u8; 32]>()].concat()[..48]
        .try_into()
        .unwrap();
    NistPqcAes256CtrRng::from(seed)
=======
fn random_message(mut rng: impl RngCore) -> Vec<u8> {
    let mut length = [0];
    while length[0] == 0 {
        rng.fill_bytes(&mut length);
    }
    let mut ret = vec![0; length[0] as usize];
    rng.fill_bytes(&mut ret);
    ret
>>>>>>> c2e1ca03
}

fn generate_sign_input_aes<C, P, O>() -> KeyInput<O>
where
    P: PARAM,
    O: PARAMOWF,
    C: Variant<O>,
{
<<<<<<< HEAD
    let rng = generate_rng();
    let (sk, pk) = C::keygen_with_rng::<P>(rng);
    let rho: [u8; 32] = random();
    let length: u8 = random();
    let msg = &(0..length).map(|_| random::<u8>()).collect::<Vec<u8>>()[..];
=======
    let mut rng = rand::thread_rng();
    let (sk, pk) = C::keygen_with_rng::<P, O>(&mut rng);
    let msg = random_message(&mut rng);
>>>>>>> c2e1ca03
    (
        msg,
        (*GenericArray::from_slice(
            &sk[<O::PK as Unsigned>::to_usize() / 2
                ..<O::LAMBDABYTES as Unsigned>::to_usize() + (<O::PK as Unsigned>::to_usize() / 2)],
        ))
        .clone(),
        (*GenericArray::from_slice(&pk[..<O::PK as Unsigned>::to_usize()])).clone(),
        (*GenericArray::from_slice(&rho[..<O::LAMBDABYTES as Unsigned>::to_usize()])).clone(),
    )
}

fn generate_sign_input_em<C, P, O>() -> KeyInput<O>
where
    P: PARAM,
    O: PARAMOWF
        + PARAMOWF<LAMBDABYTES = P::LAMBDABYTES>
        + PARAMOWF<PK = <<P as parameter::PARAM>::OWF as PARAMOWF>::PK>
        + PARAMOWF<LAMBDA = P::LAMBDA>
        + PARAMOWF<CHALL = <<P as parameter::PARAM>::OWF as PARAMOWF>::CHALL>
        + PARAMOWF<LAMBDALBYTES = <<P as parameter::PARAM>::OWF as PARAMOWF>::LAMBDALBYTES>,

    C: Variant<O>,
{
<<<<<<< HEAD
    let rng = generate_rng();
    let (sk, pk) = C::keygen_with_rng::<P>(rng);
    let rho: [u8; 32] = random();
    let length: u8 = random();
    let msg = &(0..length).map(|_| random::<u8>()).collect::<Vec<u8>>()[..];
=======
    let mut rng = rand::thread_rng();
    let (sk, pk) = C::keygen_with_rng::<P, O>(&mut rng);
    let msg = random_message(&mut rng);
>>>>>>> c2e1ca03
    (
        msg,
        (*GenericArray::from_slice(&sk[<P::LAMBDA as Unsigned>::to_usize() / 8..])).clone(),
        (*GenericArray::from_slice(&pk)).clone(),
        (*GenericArray::from_slice(&rho[..<P::LAMBDA as Unsigned>::to_usize() / 8])).clone(),
    )
}

fn bench_sign<C, P, O>(input: KeyInput<O>) -> Signature<P>
where
    P: PARAM,
    O: PARAMOWF
        + PARAMOWF<LAMBDABYTES = P::LAMBDABYTES>
        + PARAMOWF<PK = <<P as parameter::PARAM>::OWF as PARAMOWF>::PK>
        + PARAMOWF<LAMBDA = P::LAMBDA>
        + PARAMOWF<CHALL = <<P as parameter::PARAM>::OWF as PARAMOWF>::CHALL>
        + PARAMOWF<LAMBDALBYTES = <<P as parameter::PARAM>::OWF as PARAMOWF>::LAMBDALBYTES>,

    C: Variant<O>,
{
<<<<<<< HEAD
    sigma_to_signature::<P, O>(faest_sign::<P, O>(&input.0, &input.1, &input.2, &input.3))
=======
    faest_sign::<C, P, O>(&input.0, &input.1, &input.2, &[])
>>>>>>> c2e1ca03
}

fn generate_verify_input_aes<C, P, O>() -> (Vec<u8>, GenericArray<u8, O::PK>, Signature<P>)
where
    P: PARAM,
    O: PARAMOWF
        + PARAMOWF<LAMBDABYTES = P::LAMBDABYTES>
        + PARAMOWF<PK = <<P as parameter::PARAM>::OWF as PARAMOWF>::PK>
        + PARAMOWF<LAMBDA = P::LAMBDA>
        + PARAMOWF<CHALL = <<P as parameter::PARAM>::OWF as PARAMOWF>::CHALL>
        + PARAMOWF<LAMBDALBYTES = <<P as parameter::PARAM>::OWF as PARAMOWF>::LAMBDALBYTES>,

    C: Variant<O>,
{
<<<<<<< HEAD
    let rng = generate_rng();
    let (sk, pk) = C::keygen_with_rng::<P>(rng);
    let rho: [u8; 32] = random();
    let length: u8 = random();
    let msg = &(0..length).map(|_| random::<u8>()).collect::<Vec<u8>>()[..];
    let sign = faest_sign::<P, O>(
        msg,
=======
    let mut rng = rand::thread_rng();
    let (sk, pk) = C::keygen_with_rng::<P, O>(&mut rng);
    let msg = random_message(&mut rng);
    let sign = faest_sign::<C, P, O>(
        &msg,
>>>>>>> c2e1ca03
        GenericArray::from_slice(
            &sk[<O::PK as Unsigned>::to_usize() - <O::LAMBDABYTES as Unsigned>::to_usize()..],
        ),
        GenericArray::from_slice(&pk),
        &rho[..<O::LAMBDABYTES as Unsigned>::to_usize()],
    );
    (msg, pk, sign)
}

fn generate_verify_input_em<C, P, O>() -> (Vec<u8>, GenericArray<u8, O::PK>, Signature<P>)
where
    P: PARAM,
    O: PARAMOWF
        + PARAMOWF<LAMBDABYTES = P::LAMBDABYTES>
        + PARAMOWF<PK = <<P as parameter::PARAM>::OWF as PARAMOWF>::PK>
        + PARAMOWF<LAMBDA = P::LAMBDA>
        + PARAMOWF<CHALL = <<P as parameter::PARAM>::OWF as PARAMOWF>::CHALL>
        + PARAMOWF<LAMBDALBYTES = <<P as parameter::PARAM>::OWF as PARAMOWF>::LAMBDALBYTES>,

    C: Variant<O>,
{
<<<<<<< HEAD
    let rng = generate_rng();
    let (sk, pk) = C::keygen_with_rng::<P>(rng);
    let rho: [u8; 32] = random();
    let length: u8 = random();
    let msg = &(0..length).map(|_| random::<u8>()).collect::<Vec<u8>>()[..];
    let sign = faest_sign::<P, O>(
        msg,
=======
    let mut rng = rand::thread_rng();
    let (sk, pk) = C::keygen_with_rng::<P, O>(&mut rng);
    let msg = random_message(&mut rng);
    let sign = faest_sign::<C, P, O>(
        &msg,
>>>>>>> c2e1ca03
        GenericArray::from_slice(&sk[<P::LAMBDA as Unsigned>::to_usize() / 8..]),
        GenericArray::from_slice(&pk),
        &rho[..<P::LAMBDA as Unsigned>::to_usize() / 8],
    );
    (msg, pk, sign)
}

fn bench_verify_aes<C, P, O>(input: (Vec<u8>, GenericArray<u8, O::PK>, Signature<P>))
where
    P: PARAM,
    O: PARAMOWF
        + PARAMOWF<LAMBDABYTES = P::LAMBDABYTES>
        + PARAMOWF<PK = <<P as parameter::PARAM>::OWF as PARAMOWF>::PK>
        + PARAMOWF<LAMBDA = P::LAMBDA>
        + PARAMOWF<CHALL = <<P as parameter::PARAM>::OWF as PARAMOWF>::CHALL>
        + PARAMOWF<LAMBDALBYTES = <<P as parameter::PARAM>::OWF as PARAMOWF>::LAMBDALBYTES>,

    C: Variant<O>,
{
<<<<<<< HEAD
    faest_verify::<P, O>(&input.0, input.1, &input.2);
=======
    faest_verify::<C, P, O>(&input.0, &input.1, &input.2);
>>>>>>> c2e1ca03
}

fn bench_verify_em<C, P, O>(input: (Vec<u8>, GenericArray<u8, O::PK>, Signature<P>))
where
    P: PARAM,
    O: PARAMOWF
        + PARAMOWF<LAMBDABYTES = P::LAMBDABYTES>
        + PARAMOWF<PK = <<P as parameter::PARAM>::OWF as PARAMOWF>::PK>
        + PARAMOWF<LAMBDA = P::LAMBDA>
        + PARAMOWF<CHALL = <<P as parameter::PARAM>::OWF as PARAMOWF>::CHALL>
        + PARAMOWF<LAMBDALBYTES = <<P as parameter::PARAM>::OWF as PARAMOWF>::LAMBDALBYTES>,

    C: Variant<O>,
{
<<<<<<< HEAD
    faest_verify::<P, O>(&input.0, input.1, &input.2);
=======
    faest_verify::<C, P, O>(&input.0, &input.1, &input.2);
>>>>>>> c2e1ca03
}

pub fn faest_benchmark(c: &mut Criterion) {
    let mut rng = rand::thread_rng();

    c.bench_function("Keygen aes 128s", |b| {
<<<<<<< HEAD
        b.iter(|| {
            <crate::parameter::PARAM128S as PARAM>::Cypher::keygen_with_rng::<PARAM128S>(
                generate_rng(),
            )
        })
    });
    c.bench_function("Keygen aes 128f", |b| {
        b.iter(|| {
            <crate::parameter::PARAM128F as PARAM>::Cypher::keygen_with_rng::<PARAM128F>(
                generate_rng(),
            )
        })
    });
    c.bench_function("Keygen aes 192s", |b| {
        b.iter(|| {
            <crate::parameter::PARAM192S as PARAM>::Cypher::keygen_with_rng::<PARAM192S>(
                generate_rng(),
            )
        })
    });
    c.bench_function("Keygen aes 192f", |b| {
        b.iter(|| {
            <crate::parameter::PARAM192F as PARAM>::Cypher::keygen_with_rng::<PARAM192F>(
                generate_rng(),
            )
        })
    });
    c.bench_function("Keygen aes 256s", |b| {
        b.iter(|| {
            <crate::parameter::PARAM256S as PARAM>::Cypher::keygen_with_rng::<PARAM256S>(
                generate_rng(),
            )
        })
    });
    c.bench_function("Keygen aes 256f", |b| {
        b.iter(|| {
            <crate::parameter::PARAM256F as PARAM>::Cypher::keygen_with_rng::<PARAM256F>(
                generate_rng(),
            )
        })
    });
    c.bench_function("Keygen em 128s", |b| {
        b.iter(|| {
            <crate::parameter::PARAM128SEM as PARAM>::Cypher::keygen_with_rng::<PARAM128SEM>(
                generate_rng(),
            )
        })
    });
    c.bench_function("Keygen em 128f", |b| {
        b.iter(|| {
            <crate::parameter::PARAM128FEM as PARAM>::Cypher::keygen_with_rng::<PARAM128FEM>(
                generate_rng(),
            )
        })
    });
    c.bench_function("Keygen em 192s", |b| {
        b.iter(|| {
            <crate::parameter::PARAM192SEM as PARAM>::Cypher::keygen_with_rng::<PARAM192SEM>(
                generate_rng(),
            )
        })
    });
    c.bench_function("Keygen em 192f", |b| {
        b.iter(|| {
            <crate::parameter::PARAM192FEM as PARAM>::Cypher::keygen_with_rng::<PARAM192FEM>(
                generate_rng(),
            )
        })
    });
    c.bench_function("Keygen em 256s", |b| {
        b.iter(|| {
            <crate::parameter::PARAM256SEM as PARAM>::Cypher::keygen_with_rng::<PARAM256SEM>(
                generate_rng(),
            )
        })
    });
    c.bench_function("Keygen em 256f", |b| {
        b.iter(|| {
            <crate::parameter::PARAM256FEM as PARAM>::Cypher::keygen_with_rng::<PARAM256FEM>(
                generate_rng(),
            )
        })
=======
        b.iter(|| faest::AesCypher::keygen_with_rng::<PARAM128S, PARAMOWF128>(&mut rng))
    });
    c.bench_function("Keygen aes 128f", |b| {
        b.iter(|| faest::AesCypher::keygen_with_rng::<PARAM128S, PARAMOWF128>(&mut rng))
    });
    c.bench_function("Keygen aes 192s", |b| {
        b.iter(|| faest::AesCypher::keygen_with_rng::<PARAM192F, PARAMOWF192>(&mut rng))
    });
    c.bench_function("Keygen aes 192f", |b| {
        b.iter(|| faest::AesCypher::keygen_with_rng::<PARAM192S, PARAMOWF192>(&mut rng))
    });
    c.bench_function("Keygen aes 256s", |b| {
        b.iter(|| faest::AesCypher::keygen_with_rng::<PARAM256F, PARAMOWF256>(&mut rng))
    });
    c.bench_function("Keygen aes 256f", |b| {
        b.iter(|| faest::AesCypher::keygen_with_rng::<PARAM256S, PARAMOWF256>(&mut rng))
    });
    c.bench_function("Keygen em 128s", |b| {
        b.iter(|| faest::EmCypher::keygen_with_rng::<PARAM128SEM, PARAMOWF128EM>(&mut rng))
    });
    c.bench_function("Keygen em 128f", |b| {
        b.iter(|| faest::EmCypher::keygen_with_rng::<PARAM128FEM, PARAMOWF128EM>(&mut rng))
    });
    c.bench_function("Keygen em 192s", |b| {
        b.iter(|| faest::EmCypher::keygen_with_rng::<PARAM192SEM, PARAMOWF192EM>(&mut rng))
    });
    c.bench_function("Keygen em 192f", |b| {
        b.iter(|| faest::EmCypher::keygen_with_rng::<PARAM192FEM, PARAMOWF192EM>(&mut rng))
    });
    c.bench_function("Keygen em 256s", |b| {
        b.iter(|| faest::EmCypher::keygen_with_rng::<PARAM256SEM, PARAMOWF256EM>(&mut rng))
    });
    c.bench_function("Keygen em 256f", |b| {
        b.iter(|| faest::EmCypher::keygen_with_rng::<PARAM256FEM, PARAMOWF256EM>(&mut rng))
>>>>>>> c2e1ca03
    });
    c.bench_function("Sign aes 128s", |b| {
        let input = generate_sign_input_aes::<AesCypher<PARAMOWF128>, PARAM128S, PARAMOWF128>();
        b.iter(|| bench_sign::<AesCypher<PARAMOWF128>, PARAM128S, PARAMOWF128>(input.clone()))
    });
    c.bench_function("Sign aes 128f", |b| {
        let input = generate_sign_input_aes::<AesCypher<PARAMOWF128>, PARAM128F, PARAMOWF128>();
        b.iter(|| bench_sign::<AesCypher<PARAMOWF128>, PARAM128F, PARAMOWF128>(input.clone()))
    });
    c.bench_function("Sign aes 192s", |b| {
        let input = generate_sign_input_aes::<AesCypher<PARAMOWF192>, PARAM192S, PARAMOWF192>();
        b.iter(|| bench_sign::<AesCypher<PARAMOWF192>, PARAM192S, PARAMOWF192>(input.clone()))
    });
    c.bench_function("Sign aes 192f", |b| {
        let input = generate_sign_input_aes::<AesCypher<PARAMOWF192>, PARAM192F, PARAMOWF192>();
        b.iter(|| bench_sign::<AesCypher<PARAMOWF192>, PARAM192F, PARAMOWF192>(input.clone()))
    });
    c.bench_function("Sign aes 256s", |b| {
        let input = generate_sign_input_aes::<AesCypher<PARAMOWF256>, PARAM256S, PARAMOWF256>();
        b.iter(|| bench_sign::<AesCypher<PARAMOWF256>, PARAM256S, PARAMOWF256>(input.clone()))
    });
    c.bench_function("Sign aes 256f", |b| {
        let input = generate_sign_input_aes::<AesCypher<PARAMOWF256>, PARAM256F, PARAMOWF256>();
        b.iter(|| bench_sign::<AesCypher<PARAMOWF256>, PARAM256F, PARAMOWF256>(input.clone()))
    });
    c.bench_function("Sign em 128s", |b| {
        let input = generate_sign_input_em::<EmCypher<PARAMOWF128EM>, PARAM128SEM, PARAMOWF128EM>();
        b.iter(|| bench_sign::<EmCypher<PARAMOWF128EM>, PARAM128SEM, PARAMOWF128EM>(input.clone()))
    });
    c.bench_function("Sign em 128f", |b| {
        let input = generate_sign_input_em::<EmCypher<PARAMOWF128EM>, PARAM128FEM, PARAMOWF128EM>();
        b.iter(|| bench_sign::<EmCypher<PARAMOWF128EM>, PARAM128FEM, PARAMOWF128EM>(input.clone()))
    });
    c.bench_function("Sign em 192s", |b| {
        let input = generate_sign_input_em::<EmCypher<PARAMOWF192EM>, PARAM192SEM, PARAMOWF192EM>();
        b.iter(|| bench_sign::<EmCypher<PARAMOWF192EM>, PARAM192SEM, PARAMOWF192EM>(input.clone()))
    });
    c.bench_function("Sign em 192f", |b| {
        let input = generate_sign_input_em::<EmCypher<PARAMOWF192EM>, PARAM192FEM, PARAMOWF192EM>();
        b.iter(|| bench_sign::<EmCypher<PARAMOWF192EM>, PARAM192FEM, PARAMOWF192EM>(input.clone()))
    });
    c.bench_function("Sign em 256s", |b| {
        let input = generate_sign_input_em::<EmCypher<PARAMOWF256EM>, PARAM256SEM, PARAMOWF256EM>();
        b.iter(|| bench_sign::<EmCypher<PARAMOWF256EM>, PARAM256SEM, PARAMOWF256EM>(input.clone()))
    });
    c.bench_function("Sign em 256f", |b| {
        let input = generate_sign_input_em::<EmCypher<PARAMOWF256EM>, PARAM256FEM, PARAMOWF256EM>();
        b.iter(|| bench_sign::<EmCypher<PARAMOWF256EM>, PARAM256FEM, PARAMOWF256EM>(input.clone()))
    });
    c.bench_function("Verify aes 128s", |b| {
        let input = generate_verify_input_aes::<AesCypher<PARAMOWF128>, PARAM128S, PARAMOWF128>();
        b.iter(|| bench_verify_aes::<AesCypher<PARAMOWF128>, PARAM128S, PARAMOWF128>(input.clone()))
    });
    c.bench_function("Verify aes 128f", |b| {
        let input = generate_verify_input_aes::<AesCypher<PARAMOWF128>, PARAM128F, PARAMOWF128>();
        b.iter(|| bench_verify_aes::<AesCypher<PARAMOWF128>, PARAM128F, PARAMOWF128>(input.clone()))
    });
    c.bench_function("Verify aes 192s", |b| {
        let input = generate_verify_input_aes::<AesCypher<PARAMOWF192>, PARAM192S, PARAMOWF192>();
        b.iter(|| bench_verify_aes::<AesCypher<PARAMOWF192>, PARAM192S, PARAMOWF192>(input.clone()))
    });
    c.bench_function("Verify aes 192f", |b| {
        let input = generate_verify_input_aes::<AesCypher<PARAMOWF192>, PARAM192F, PARAMOWF192>();
        b.iter(|| bench_verify_aes::<AesCypher<PARAMOWF192>, PARAM192F, PARAMOWF192>(input.clone()))
    });
    c.bench_function("Verify aes 256s", |b| {
        let input = generate_verify_input_aes::<AesCypher<PARAMOWF256>, PARAM256S, PARAMOWF256>();
        b.iter(|| bench_verify_aes::<AesCypher<PARAMOWF256>, PARAM256S, PARAMOWF256>(input.clone()))
    });
    c.bench_function("Verify aes 256f", |b| {
        let input = generate_verify_input_aes::<AesCypher<PARAMOWF256>, PARAM256F, PARAMOWF256>();
        b.iter(|| bench_verify_aes::<AesCypher<PARAMOWF256>, PARAM256F, PARAMOWF256>(input.clone()))
    });
    c.bench_function("Verify em 128s", |b| {
        let input =
            generate_verify_input_em::<EmCypher<PARAMOWF128EM>, PARAM128SEM, PARAMOWF128EM>();
        b.iter(|| {
            bench_verify_em::<EmCypher<PARAMOWF128EM>, PARAM128SEM, PARAMOWF128EM>(input.clone())
        })
    });
    c.bench_function("Verify em 128f", |b| {
        let input =
            generate_verify_input_em::<EmCypher<PARAMOWF128EM>, PARAM128FEM, PARAMOWF128EM>();
        b.iter(|| {
            bench_verify_em::<EmCypher<PARAMOWF128EM>, PARAM128FEM, PARAMOWF128EM>(input.clone())
        })
    });
    c.bench_function("Verify em 192s", |b| {
        let input =
            generate_verify_input_em::<EmCypher<PARAMOWF192EM>, PARAM192SEM, PARAMOWF192EM>();
        b.iter(|| {
            bench_verify_em::<EmCypher<PARAMOWF192EM>, PARAM192SEM, PARAMOWF192EM>(input.clone())
        })
    });
    c.bench_function("Verify em 192f", |b| {
        let input =
            generate_verify_input_em::<EmCypher<PARAMOWF192EM>, PARAM192FEM, PARAMOWF192EM>();
        b.iter(|| {
            bench_verify_em::<EmCypher<PARAMOWF192EM>, PARAM192FEM, PARAMOWF192EM>(input.clone())
        })
    });
    c.bench_function("Verify em 256s", |b| {
        let input =
            generate_verify_input_em::<EmCypher<PARAMOWF256EM>, PARAM256SEM, PARAMOWF256EM>();
        b.iter(|| {
            bench_verify_em::<EmCypher<PARAMOWF256EM>, PARAM256SEM, PARAMOWF256EM>(input.clone())
        })
    });
    c.bench_function("Verify em 256f", |b| {
        let input =
            generate_verify_input_em::<EmCypher<PARAMOWF256EM>, PARAM256FEM, PARAMOWF256EM>();
        b.iter(|| {
            bench_verify_em::<EmCypher<PARAMOWF256EM>, PARAM256FEM, PARAMOWF256EM>(input.clone())
        })
    });
}

criterion_group!(benches, faest_benchmark);
criterion_main!(benches);<|MERGE_RESOLUTION|>--- conflicted
+++ resolved
@@ -1,9 +1,5 @@
 use ::faest::{
-<<<<<<< HEAD
     faest::{faest_sign, faest_verify, sigma_to_signature},
-=======
-    faest::{faest_sign, faest_verify, AesCypher, EmCypher, Variant},
->>>>>>> c2e1ca03
     parameter::{
         self, PARAM, PARAM128F, PARAM128FEM, PARAM128S, PARAM128SEM, PARAM192F, PARAM192FEM,
         PARAM192S, PARAM192SEM, PARAM256F, PARAM256FEM, PARAM256S, PARAM256SEM, PARAMOWF,
@@ -11,16 +7,9 @@
     },
 };
 use criterion::{criterion_group, criterion_main, Criterion};
-<<<<<<< HEAD
-use generic_array::GenericArray;
-use nist_pqc_seeded_rng::NistPqcAes256CtrRng;
+use generic_array::{typenum::Unsigned, GenericArray};
 use parameter::{AesCypher, EmCypher, Variant};
-use rand::random;
-=======
-use faest::faest;
-use generic_array::{typenum::Unsigned, GenericArray};
 use rand::RngCore;
->>>>>>> c2e1ca03
 
 type Signature<P> = Box<GenericArray<u8, <P as PARAM>::SIG>>;
 
@@ -28,21 +17,8 @@
     Vec<u8>,
     GenericArray<u8, <O as PARAMOWF>::LAMBDABYTES>,
     GenericArray<u8, <O as PARAMOWF>::PK>,
-    GenericArray<u8, <O as PARAMOWF>::LAMBDABYTES>,
 );
 
-<<<<<<< HEAD
-/* type Key<O> = (
-    GenericArray<u8, <O as PARAMOWF>::PK>,
-    Box<GenericArray<u8, <O as PARAMOWF>::PK>>,
-); */
-
-fn generate_rng() -> NistPqcAes256CtrRng {
-    let seed: [u8; 48] = [rand::random::<[u8; 32]>(), rand::random::<[u8; 32]>()].concat()[..48]
-        .try_into()
-        .unwrap();
-    NistPqcAes256CtrRng::from(seed)
-=======
 fn random_message(mut rng: impl RngCore) -> Vec<u8> {
     let mut length = [0];
     while length[0] == 0 {
@@ -51,7 +27,6 @@
     let mut ret = vec![0; length[0] as usize];
     rng.fill_bytes(&mut ret);
     ret
->>>>>>> c2e1ca03
 }
 
 fn generate_sign_input_aes<C, P, O>() -> KeyInput<O>
@@ -60,17 +35,9 @@
     O: PARAMOWF,
     C: Variant<O>,
 {
-<<<<<<< HEAD
-    let rng = generate_rng();
-    let (sk, pk) = C::keygen_with_rng::<P>(rng);
-    let rho: [u8; 32] = random();
-    let length: u8 = random();
-    let msg = &(0..length).map(|_| random::<u8>()).collect::<Vec<u8>>()[..];
-=======
     let mut rng = rand::thread_rng();
     let (sk, pk) = C::keygen_with_rng::<P, O>(&mut rng);
     let msg = random_message(&mut rng);
->>>>>>> c2e1ca03
     (
         msg,
         (*GenericArray::from_slice(
@@ -95,17 +62,9 @@
 
     C: Variant<O>,
 {
-<<<<<<< HEAD
-    let rng = generate_rng();
-    let (sk, pk) = C::keygen_with_rng::<P>(rng);
-    let rho: [u8; 32] = random();
-    let length: u8 = random();
-    let msg = &(0..length).map(|_| random::<u8>()).collect::<Vec<u8>>()[..];
-=======
     let mut rng = rand::thread_rng();
     let (sk, pk) = C::keygen_with_rng::<P, O>(&mut rng);
     let msg = random_message(&mut rng);
->>>>>>> c2e1ca03
     (
         msg,
         (*GenericArray::from_slice(&sk[<P::LAMBDA as Unsigned>::to_usize() / 8..])).clone(),
@@ -126,11 +85,7 @@
 
     C: Variant<O>,
 {
-<<<<<<< HEAD
-    sigma_to_signature::<P, O>(faest_sign::<P, O>(&input.0, &input.1, &input.2, &input.3))
-=======
     faest_sign::<C, P, O>(&input.0, &input.1, &input.2, &[])
->>>>>>> c2e1ca03
 }
 
 fn generate_verify_input_aes<C, P, O>() -> (Vec<u8>, GenericArray<u8, O::PK>, Signature<P>)
@@ -145,21 +100,11 @@
 
     C: Variant<O>,
 {
-<<<<<<< HEAD
-    let rng = generate_rng();
-    let (sk, pk) = C::keygen_with_rng::<P>(rng);
-    let rho: [u8; 32] = random();
-    let length: u8 = random();
-    let msg = &(0..length).map(|_| random::<u8>()).collect::<Vec<u8>>()[..];
-    let sign = faest_sign::<P, O>(
-        msg,
-=======
     let mut rng = rand::thread_rng();
     let (sk, pk) = C::keygen_with_rng::<P, O>(&mut rng);
     let msg = random_message(&mut rng);
     let sign = faest_sign::<C, P, O>(
         &msg,
->>>>>>> c2e1ca03
         GenericArray::from_slice(
             &sk[<O::PK as Unsigned>::to_usize() - <O::LAMBDABYTES as Unsigned>::to_usize()..],
         ),
@@ -181,21 +126,11 @@
 
     C: Variant<O>,
 {
-<<<<<<< HEAD
-    let rng = generate_rng();
-    let (sk, pk) = C::keygen_with_rng::<P>(rng);
-    let rho: [u8; 32] = random();
-    let length: u8 = random();
-    let msg = &(0..length).map(|_| random::<u8>()).collect::<Vec<u8>>()[..];
-    let sign = faest_sign::<P, O>(
-        msg,
-=======
     let mut rng = rand::thread_rng();
     let (sk, pk) = C::keygen_with_rng::<P, O>(&mut rng);
     let msg = random_message(&mut rng);
     let sign = faest_sign::<C, P, O>(
         &msg,
->>>>>>> c2e1ca03
         GenericArray::from_slice(&sk[<P::LAMBDA as Unsigned>::to_usize() / 8..]),
         GenericArray::from_slice(&pk),
         &rho[..<P::LAMBDA as Unsigned>::to_usize() / 8],
@@ -215,11 +150,7 @@
 
     C: Variant<O>,
 {
-<<<<<<< HEAD
-    faest_verify::<P, O>(&input.0, input.1, &input.2);
-=======
-    faest_verify::<C, P, O>(&input.0, &input.1, &input.2);
->>>>>>> c2e1ca03
+    faest_verify::<P, O>(&input.0, &input.1, &input.2);
 }
 
 fn bench_verify_em<C, P, O>(input: (Vec<u8>, GenericArray<u8, O::PK>, Signature<P>))
@@ -234,136 +165,47 @@
 
     C: Variant<O>,
 {
-<<<<<<< HEAD
-    faest_verify::<P, O>(&input.0, input.1, &input.2);
-=======
-    faest_verify::<C, P, O>(&input.0, &input.1, &input.2);
->>>>>>> c2e1ca03
+    faest_verify::<P, O>(&input.0, &input.1, &input.2);
 }
 
 pub fn faest_benchmark(c: &mut Criterion) {
     let mut rng = rand::thread_rng();
 
     c.bench_function("Keygen aes 128s", |b| {
-<<<<<<< HEAD
-        b.iter(|| {
-            <crate::parameter::PARAM128S as PARAM>::Cypher::keygen_with_rng::<PARAM128S>(
-                generate_rng(),
-            )
-        })
+        b.iter(|| faest::AesCypher::keygen_with_rng::<PARAM128S>(&mut rng))
     });
     c.bench_function("Keygen aes 128f", |b| {
-        b.iter(|| {
-            <crate::parameter::PARAM128F as PARAM>::Cypher::keygen_with_rng::<PARAM128F>(
-                generate_rng(),
-            )
-        })
+        b.iter(|| faest::AesCypher::keygen_with_rng::<PARAM128S>(&mut rng))
     });
     c.bench_function("Keygen aes 192s", |b| {
-        b.iter(|| {
-            <crate::parameter::PARAM192S as PARAM>::Cypher::keygen_with_rng::<PARAM192S>(
-                generate_rng(),
-            )
-        })
+        b.iter(|| faest::AesCypher::keygen_with_rng::<PARAM192F>(&mut rng))
     });
     c.bench_function("Keygen aes 192f", |b| {
-        b.iter(|| {
-            <crate::parameter::PARAM192F as PARAM>::Cypher::keygen_with_rng::<PARAM192F>(
-                generate_rng(),
-            )
-        })
+        b.iter(|| faest::AesCypher::keygen_with_rng::<PARAM192S>(&mut rng))
     });
     c.bench_function("Keygen aes 256s", |b| {
-        b.iter(|| {
-            <crate::parameter::PARAM256S as PARAM>::Cypher::keygen_with_rng::<PARAM256S>(
-                generate_rng(),
-            )
-        })
+        b.iter(|| faest::AesCypher::keygen_with_rng::<PARAM256F>(&mut rng))
     });
     c.bench_function("Keygen aes 256f", |b| {
-        b.iter(|| {
-            <crate::parameter::PARAM256F as PARAM>::Cypher::keygen_with_rng::<PARAM256F>(
-                generate_rng(),
-            )
-        })
+        b.iter(|| faest::AesCypher::keygen_with_rng::<PARAM256S>(&mut rng))
     });
     c.bench_function("Keygen em 128s", |b| {
-        b.iter(|| {
-            <crate::parameter::PARAM128SEM as PARAM>::Cypher::keygen_with_rng::<PARAM128SEM>(
-                generate_rng(),
-            )
-        })
+        b.iter(|| faest::EmCypher::keygen_with_rng::<PARAM128SEM>(&mut rng))
     });
     c.bench_function("Keygen em 128f", |b| {
-        b.iter(|| {
-            <crate::parameter::PARAM128FEM as PARAM>::Cypher::keygen_with_rng::<PARAM128FEM>(
-                generate_rng(),
-            )
-        })
+        b.iter(|| faest::EmCypher::keygen_with_rng::<PARAM128FEM>(&mut rng))
     });
     c.bench_function("Keygen em 192s", |b| {
-        b.iter(|| {
-            <crate::parameter::PARAM192SEM as PARAM>::Cypher::keygen_with_rng::<PARAM192SEM>(
-                generate_rng(),
-            )
-        })
+        b.iter(|| faest::EmCypher::keygen_with_rng::<PARAM192SEM>(&mut rng))
     });
     c.bench_function("Keygen em 192f", |b| {
-        b.iter(|| {
-            <crate::parameter::PARAM192FEM as PARAM>::Cypher::keygen_with_rng::<PARAM192FEM>(
-                generate_rng(),
-            )
-        })
+        b.iter(|| faest::EmCypher::keygen_with_rng::<PARAM192FEM>(&mut rng))
     });
     c.bench_function("Keygen em 256s", |b| {
-        b.iter(|| {
-            <crate::parameter::PARAM256SEM as PARAM>::Cypher::keygen_with_rng::<PARAM256SEM>(
-                generate_rng(),
-            )
-        })
+        b.iter(|| faest::EmCypher::keygen_with_rng::<PARAM256SEM>(&mut rng))
     });
     c.bench_function("Keygen em 256f", |b| {
-        b.iter(|| {
-            <crate::parameter::PARAM256FEM as PARAM>::Cypher::keygen_with_rng::<PARAM256FEM>(
-                generate_rng(),
-            )
-        })
-=======
-        b.iter(|| faest::AesCypher::keygen_with_rng::<PARAM128S, PARAMOWF128>(&mut rng))
-    });
-    c.bench_function("Keygen aes 128f", |b| {
-        b.iter(|| faest::AesCypher::keygen_with_rng::<PARAM128S, PARAMOWF128>(&mut rng))
-    });
-    c.bench_function("Keygen aes 192s", |b| {
-        b.iter(|| faest::AesCypher::keygen_with_rng::<PARAM192F, PARAMOWF192>(&mut rng))
-    });
-    c.bench_function("Keygen aes 192f", |b| {
-        b.iter(|| faest::AesCypher::keygen_with_rng::<PARAM192S, PARAMOWF192>(&mut rng))
-    });
-    c.bench_function("Keygen aes 256s", |b| {
-        b.iter(|| faest::AesCypher::keygen_with_rng::<PARAM256F, PARAMOWF256>(&mut rng))
-    });
-    c.bench_function("Keygen aes 256f", |b| {
-        b.iter(|| faest::AesCypher::keygen_with_rng::<PARAM256S, PARAMOWF256>(&mut rng))
-    });
-    c.bench_function("Keygen em 128s", |b| {
-        b.iter(|| faest::EmCypher::keygen_with_rng::<PARAM128SEM, PARAMOWF128EM>(&mut rng))
-    });
-    c.bench_function("Keygen em 128f", |b| {
-        b.iter(|| faest::EmCypher::keygen_with_rng::<PARAM128FEM, PARAMOWF128EM>(&mut rng))
-    });
-    c.bench_function("Keygen em 192s", |b| {
-        b.iter(|| faest::EmCypher::keygen_with_rng::<PARAM192SEM, PARAMOWF192EM>(&mut rng))
-    });
-    c.bench_function("Keygen em 192f", |b| {
-        b.iter(|| faest::EmCypher::keygen_with_rng::<PARAM192FEM, PARAMOWF192EM>(&mut rng))
-    });
-    c.bench_function("Keygen em 256s", |b| {
-        b.iter(|| faest::EmCypher::keygen_with_rng::<PARAM256SEM, PARAMOWF256EM>(&mut rng))
-    });
-    c.bench_function("Keygen em 256f", |b| {
-        b.iter(|| faest::EmCypher::keygen_with_rng::<PARAM256FEM, PARAMOWF256EM>(&mut rng))
->>>>>>> c2e1ca03
+        b.iter(|| faest::EmCypher::keygen_with_rng::<PARAM256FEM>(&mut rng))
     });
     c.bench_function("Sign aes 128s", |b| {
         let input = generate_sign_input_aes::<AesCypher<PARAMOWF128>, PARAM128S, PARAMOWF128>();
